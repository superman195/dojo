from datetime import datetime, timezone
from typing import Dict, List

import bittensor as bt
from pydantic import BaseModel, ConfigDict, Field, model_validator
from strenum import StrEnum

from commons.utils import get_epoch_time, get_new_uuid


class TaskTypeEnum(StrEnum):
    TEXT_TO_THREE_D = "TEXT_TO_THREE_D"
    TEXT_TO_IMAGE = "TEXT_TO_IMAGE"
    CODE_GENERATION = "CODE_GENERATION"
    TEXT_TO_COMPLETION = "TEXT_TO_COMPLETION"
    SCORE_FEEDBACK = "SCORE_FEEDBACK"


class CriteriaTypeEnum(StrEnum):
    SCORE = "score"
    TEXT = "text"


class HFLEventTypeEnum(StrEnum):
    TF_PENDING = "TF_PENDING"
    TF_COMPLETED = "TF_COMPLETED"
    SF_PENDING = "SF_PENDING"
    SF_COMPLETED = "SF_COMPLETED"
    HFL_COMPLETED = "HFL_COMPLETED"


class Scores(BaseModel):
    raw_score: float | None = Field(description="Raw score of the miner", default=None)
    rank_id: int | None = Field(description="Rank of the miner", default=None)
    normalised_score: float | None = Field(
        description="Normalised score of the miner", default=None
    )
    ground_truth_score: float | None = Field(
        description="Ground truth score of the miner", default=None
    )
    cosine_similarity_score: float | None = Field(
        description="Cosine similarity score of the miner", default=None
    )
    normalised_cosine_similarity_score: float | None = Field(
        description="Normalised cosine similarity score of the miner", default=None
    )
    cubic_reward_score: float | None = Field(
        description="Cubic reward score of the miner", default=None
    )


class ScoreCriteria(BaseModel):
    model_config = ConfigDict(frozen=False)

    type: str = Field(default=CriteriaTypeEnum.SCORE.value, frozen=True)
    min: float = Field(description="Minimum score for the task", frozen=True)
    max: float = Field(description="Maximum score for the task", frozen=True)
    scores: Scores | None = Field(description="Scores of the completion", default=None)


class TextCriteria(BaseModel):
    type: str = Field(default=CriteriaTypeEnum.TEXT.value, frozen=True)
    query: str = Field(description="Query for the task", frozen=True)
    text_feedback: str = Field(description="Text feedback for the task", frozen=True)


CriteriaType = ScoreCriteria | TextCriteria


class CodeFileObject(BaseModel):
    filename: str = Field(description="Name of the file")
    content: str = Field(description="Content of the file which can be code or json")
    language: str = Field(description="Programming language of the file")


class CodeAnswer(BaseModel):
    files: List[CodeFileObject] = Field(description="List of FileObjects")


class MultimediaFileObject(BaseModel):
    filename: str = Field(description="Name of the file")
    content: bytes = Field(description="Binary content of the file")
    mime_type: str = Field(
        description="MIME type of the file (e.g., 'image/png', 'model/ply')"
    )


class MultimediaAnswer(BaseModel):
    files: List[MultimediaFileObject] = Field(description="List of multimedia files")


class CompletionResponse(BaseModel):
    model: str = Field(description="Model that generated the completion")
    completion: CodeAnswer | MultimediaAnswer | str | None = Field(
        description="Completion from the model"
    )
    completion_id: str = Field(description="Unique identifier for the completion")
    # TODO: Check if rank_id is needed
    rank_id: int | None = Field(
        description="Rank of the completion", examples=[1, 2, 3, 4], default=None
    )
    score: float | None = Field(description="Score of the completion", default=None)
    criteria_types: List[CriteriaType] = Field(
        description="Types of criteria for the task", default_factory=list
    )


class SyntheticQA(BaseModel):
    prompt: str
    responses: List[CompletionResponse]
    ground_truth: dict[str, int] = Field(
        description="Mapping of unique identifiers to their ground truth values",
        default_factory=dict,
    )

    @model_validator(mode="after")
    def verify_completion_ids(self):
        completion_ids = {resp.completion_id for resp in self.responses}
        ground_truth_keys = set(self.ground_truth.keys())

        if not completion_ids.issubset(ground_truth_keys):
            missing_ids = completion_ids - ground_truth_keys
            raise ValueError(
                f"The following completion_ids are missing from ground_truth: {missing_ids}"
            )

        if not ground_truth_keys.issubset(completion_ids):
            extra_keys = ground_truth_keys - completion_ids
            raise ValueError(
                f"The following keys in ground_truth do not correspond to any completion_id: {extra_keys}"
            )

        return self


class FeedbackRequest(bt.Synapse):
    epoch_timestamp: float = Field(
        default_factory=get_epoch_time,
        description="Epoch timestamp for the request",
    )
    request_id: str = Field(
        default_factory=get_new_uuid,
        description="Unique identifier for the request",
    )
    prompt: str = Field(
        description="Prompt or query from the user sent the LLM",
    )
    completion_responses: List[CompletionResponse] = Field(
        description="List of completions for the prompt",
    )
    task_type: str = Field(description="Type of task")
    criteria_types: List[CriteriaType] = Field(
        description="Types of criteria for the task",
    )
    # task id from miner
    dojo_task_id: str | None = Field(
        description="Dojo task ID for the request", default=None
    )
    expire_at: str = Field(
        description="Expired time for Dojo task which will be used by miner to create task"
    )
    ground_truth: dict[str, int] = Field(
        description="Mapping of unique identifiers to their ground truth values",
        default_factory=dict,
    )


class TaskSynapseObject(bt.Synapse):
    epoch_timestamp: float = Field(
        default_factory=get_epoch_time,
        description="Epoch timestamp for the task",
    )
    task_id: str = Field(
        default_factory=get_new_uuid,
        description="Unique identifier for the task",
    )
    previous_task_id: str | None = Field(
        description="ID of the previous task", default=None
    )
    prompt: str = Field(
        description="Prompt or query from the user sent to the LLM",
    )
    task_type: str = Field(description="Type of task")
    expire_at: str = Field(
        description="Expired time for task which will be used by miner to create dojo task"
    )
    completion_responses: List[CompletionResponse] | None = Field(
        description="List of completions for the task",
        default=None,
    )
    dojo_task_id: str | None = Field(
        description="Dojo task ID returned by miner", default=None
    )
    ground_truth: dict[str, int] | None = Field(
        description="Mapping of unique identifiers to their ground truth values",
        default=None,
    )
    miner_hotkey: str | None = Field(
        description="Hotkey of the miner that created the task", default=None
    )
    miner_coldkey: str | None = Field(
        description="Coldkey of the miner that created the task", default=None
    )


class ScoringResult(bt.Synapse):
    task_id: str = Field(
        description="Unique identifier for the request",
    )
    hotkey_to_completion_responses: Dict[str, List[CompletionResponse]] = Field(
        description="Hotkey to completion responses mapping",
        default_factory=dict,
    )


class Heartbeat(bt.Synapse):
    ack: bool = Field(description="Acknowledgement of the heartbeat", default=False)


# TODO rename this to be a Task or something
class DendriteQueryResponse(BaseModel):
    model_config = ConfigDict(frozen=False)
    validator_task: TaskSynapseObject
    miner_responses: List[TaskSynapseObject]


class Result(BaseModel):
    model: str = Field(description="Model that generated the result")
    criteria: list[dict] = Field(description="List of criteria with scores")


class TaskResult(BaseModel):
    id: str = Field(description="Task ID")
    created_at: datetime = Field(description="Creation timestamp")
    updated_at: datetime = Field(description="Last update timestamp")
    status: str = Field(description="Status of the task result")
    result_data: list[Result] = Field(description="List of Result data for the task")
    dojo_task_id: str = Field(description="ID of the associated dojo task")
    worker_id: str = Field(description="ID of the worker who completed the task")
    # Below not in used at the moment
    stake_amount: float | None = Field(description="Stake amount", default=None)
    potential_reward: float | None = Field(description="Potential reward", default=None)
    potential_loss: float | None = Field(description="Potential loss", default=None)
    finalised_reward: float | None = Field(description="Finalised reward", default=None)
    finalised_loss: float | None = Field(description="Finalised loss", default=None)


class TaskResultRequest(bt.Synapse):
    dojo_task_id: str = Field(description="The ID of the task to retrieve results for")
    task_results: list[TaskResult] = Field(
        description="List of TaskResult objects", default=[]
    )


<<<<<<< HEAD
class HFLEvent(BaseModel):
    type: str = Field(description="Type of the event")
    task_id: str = Field(description="ID of the task")
    syn_req_id: str = Field(description="ID of the synthetic request", default="")
    iteration: int = Field(description="Iteration of the event", default=0)
    timestamp: datetime = Field(
        description="Timestamp of the event",
        default_factory=lambda: datetime.now(timezone.utc),
    )


# TODO: Add more data as needed
class TextFeedbackEvent(HFLEvent):
    type: str = Field(
        description="Type of the event", default=HFLEventTypeEnum.TF_PENDING
    )


# TODO: Add more data as needed
class ScoreFeedbackEvent(HFLEvent):
    type: str = Field(
        description="Type of the event", default=HFLEventTypeEnum.SF_PENDING
    )
=======
class AnalyticsData(BaseModel):
    """
    defines the structure for analytics data that will be sent by validators to the analytics endpoint.
    """

    validator_task_id: str
    validator_hotkey: str
    prompt: str
    completions: List[dict]
    ground_truths: List[dict]
    scored_hotkeys: List[str]
    absent_hotkeys: List[str]
    miner_responses: List[dict]  # contains responses from all miners.
    created_at: str
    updated_at: str
    metadata: dict | None


class AnalyticsPayload(BaseModel):
    tasks: List[AnalyticsData]
>>>>>>> 7e7794f1
<|MERGE_RESOLUTION|>--- conflicted
+++ resolved
@@ -252,31 +252,6 @@
     )
 
 
-<<<<<<< HEAD
-class HFLEvent(BaseModel):
-    type: str = Field(description="Type of the event")
-    task_id: str = Field(description="ID of the task")
-    syn_req_id: str = Field(description="ID of the synthetic request", default="")
-    iteration: int = Field(description="Iteration of the event", default=0)
-    timestamp: datetime = Field(
-        description="Timestamp of the event",
-        default_factory=lambda: datetime.now(timezone.utc),
-    )
-
-
-# TODO: Add more data as needed
-class TextFeedbackEvent(HFLEvent):
-    type: str = Field(
-        description="Type of the event", default=HFLEventTypeEnum.TF_PENDING
-    )
-
-
-# TODO: Add more data as needed
-class ScoreFeedbackEvent(HFLEvent):
-    type: str = Field(
-        description="Type of the event", default=HFLEventTypeEnum.SF_PENDING
-    )
-=======
 class AnalyticsData(BaseModel):
     """
     defines the structure for analytics data that will be sent by validators to the analytics endpoint.
@@ -297,4 +272,28 @@
 
 class AnalyticsPayload(BaseModel):
     tasks: List[AnalyticsData]
->>>>>>> 7e7794f1
+
+
+class HFLEvent(BaseModel):
+    type: str = Field(description="Type of the event")
+    task_id: str = Field(description="ID of the task")
+    syn_req_id: str = Field(description="ID of the synthetic request", default="")
+    iteration: int = Field(description="Iteration of the event", default=0)
+    timestamp: datetime = Field(
+        description="Timestamp of the event",
+        default_factory=lambda: datetime.now(timezone.utc),
+    )
+
+
+# TODO: Add more data as needed
+class TextFeedbackEvent(HFLEvent):
+    type: str = Field(
+        description="Type of the event", default=HFLEventTypeEnum.TF_PENDING
+    )
+
+
+# TODO: Add more data as needed
+class ScoreFeedbackEvent(HFLEvent):
+    type: str = Field(
+        description="Type of the event", default=HFLEventTypeEnum.SF_PENDING
+    )