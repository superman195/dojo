import asyncio
import json
import logging
import os
import sys
import time
from datetime import timedelta
from logging.handlers import RotatingFileHandler
from pathlib import Path

import bittensor as bt
import redis.asyncio as redis

from database.client import connect_db, disconnect_db, prisma
from database.prisma import Json
from database.prisma.enums import CriteriaTypeEnum
from dojo.protocol import TaskTypeEnum
from dojo.utils.config import source_dotenv

source_dotenv()

# rank 0 is the best so score should be max, output is the result of `minmax_scale`
rank_id_to_score_map = {0: 1.0, 1: 0.6666667, 2: 0.33333334, 3: 0.0}


<<<<<<< HEAD
async def get_feedback_requests_in_batches(batch_size: int = 5):
    """Yield feedback requests in batches of specified size."""
    skip = 0
    while True:
        batch = await prisma.feedback_request_model.find_many(
            take=batch_size,
            skip=skip,
            include={
                "completions": True,
                "criteria_types": True,
                "ground_truths": True,
            },
        )
        if not batch:
            break
        yield batch
        skip += batch_size


async def migrate():
    await connect_db()
    subtensor = bt.subtensor(network="finney")

    async for batch in get_feedback_requests_in_batches():
        for old_request in batch:
            # Map task type
            task_type = TaskTypeEnum.CODE_GENERATION  # Default fallback
            if old_request.task_type.lower().find("image") >= 0:
                task_type = TaskTypeEnum.TEXT_TO_IMAGE
            elif old_request.task_type.lower().find("3d") >= 0:
                task_type = TaskTypeEnum.TEXT_TO_THREE_D

            existing_task = await prisma.validatortask.find_unique(
                where={"id": old_request.id}
            )
            if existing_task:
                logger.info(f"Replacing existing task {old_request.id}")
                await prisma.validatortask.update(
                    where={"id": old_request.id},
                    data={
                        "prompt": old_request.prompt,
                        "task_type": task_type,
                        "is_processed": old_request.is_processed,
                        "expire_at": old_request.expire_at,
                        "created_at": old_request.created_at,
                        "updated_at": old_request.updated_at,
                    },
                )
                new_validator_task = existing_task
            else:
                # Create new ValidatorTask (parent)
                new_validator_task = await prisma.validatortask.create(
                    data={
                        "id": old_request.id,
                        "prompt": old_request.prompt,
                        "task_type": task_type,
                        "is_processed": old_request.is_processed,
                        "expire_at": old_request.expire_at,
                        "created_at": old_request.created_at,
                        "updated_at": old_request.updated_at,
                    }
                )

            # Create MinerResponse (child) if dojo_task_id and hotkey exist
            if old_request.dojo_task_id and old_request.hotkey:
                task_result = {
                    "type": "score",  # Updated from 'multi-score'
                    "value": {},
                }

                if not old_request.ground_truths:
                    logger.warning(f"No ground truths for task {old_request=}")
                    continue

                if not old_request.completions:
                    logger.warning(f"No completions for task {old_request=}")
                    continue

                # Get all ground truths and their corresponding scores
                for ground_truth in old_request.ground_truths:
                    # Find completion response for this ground truth
                    completion_response = next(
                        (
                            comp
                            for comp in old_request.completions
                            if comp.model == ground_truth.real_model_id
                        ),
                        None,
                    )

                    if completion_response:
                        task_result["value"][ground_truth.real_model_id] = (
                            completion_response.score
                        )

                # Check if miner_response already exists
                existing_miner_response = await prisma.minerresponse.find_first(
                    where={
                        "validator_task_id": new_validator_task.id,
                        "dojo_task_id": old_request.dojo_task_id,
                        "hotkey": old_request.hotkey,
                    }
                )
                coldkey = get_coldkey_from_hotkey(subtensor, old_request.hotkey)

                if existing_miner_response:
                    await prisma.minerresponse.update(
                        where={"id": existing_miner_response.id},
                        data={
                            "dojo_task_id": old_request.dojo_task_id,
                            "hotkey": old_request.hotkey,
                            "coldkey": coldkey,
                            "task_result": Json(json.dumps(task_result)),
                            "created_at": old_request.created_at,
                            "updated_at": old_request.updated_at,
                            "validator_task_relation": {
                                "connect": {"id": new_validator_task.id}
                            },
                        },
                    )
                    miner_response = existing_miner_response
                else:
                    miner_response = await prisma.minerresponse.create(
                        data={
                            "validator_task_id": new_validator_task.id,
                            "dojo_task_id": old_request.dojo_task_id,
                            "hotkey": old_request.hotkey,
                            "coldkey": coldkey,
                            "task_result": Json(json.dumps(task_result)),
                            "created_at": old_request.created_at,
                            "updated_at": old_request.updated_at,
                        }
                    )

            if not old_request.completions:
                continue

            # Migrate completions and create criteria
            for old_completion in old_request.completions:
                # Check if completion already exists
                existing_completion = await prisma.completion.find_unique(
                    where={"id": old_completion.id}
                )

                if existing_completion:
                    logger.info(
                        f"Replacing existing completion {old_completion.completion_id}"
                    )
                    await prisma.completion.update(
                        where={"id": old_completion.id},
                        data={
                            "model": old_completion.model,
                            "completion": old_completion.completion,
                            "created_at": old_completion.created_at,
                            "updated_at": old_completion.updated_at,
                            "validator_task_relation": {
                                "connect": {"id": new_validator_task.id}
                            },
                        },
                    )
                    new_completion = existing_completion
                else:
                    new_completion = await prisma.completion.create(
                        data={
                            "id": old_completion.id,
                            "completion_id": old_completion.completion_id,
                            "validator_task_id": new_validator_task.id,
                            "model": old_completion.model,
                            "completion": old_completion.completion,
                            "created_at": old_completion.created_at,
                            "updated_at": old_completion.updated_at,
                        }
                    )

                if not old_request.criteria_types:
                    logger.warning(f"No criteria types for task id {old_request.id}")
                    continue

                # Migrate criteria types - now linked to completion instead of request
                for old_criterion in old_request.criteria_types:
                    # Skip RANKING_CRITERIA as it's no longer supported
                    if old_criterion.type == "RANKING_CRITERIA":
                        logger.warning(
                            f"Skipping RANKING_CRITERIA for task id {old_request.id} as it's no longer supported"
                        )
                        continue

                    # Convert MULTI_SCORE to SCORE
                    criteria_type = old_criterion.type
                    config = None
                    if criteria_type == "MULTI_SCORE":
                        criteria_type = "SCORE"
                        config = json.dumps(
                            {"min": old_criterion.min, "max": old_criterion.max}
                        )

                    new_criterion = await prisma.criterion.create(
                        data={
                            "completion_id": new_completion.id,
                            "criteria_type": CriteriaTypeEnum[criteria_type],
                            "config": Json(config if config else "{}"),
                            "created_at": old_criterion.created_at,
                            "updated_at": old_criterion.updated_at,
                        }
                    )

                    # Create MinerScore if we have a miner response
                    if old_request.dojo_task_id and old_request.hotkey:
                        # Check if miner score already exists
                        existing_miner_score = await prisma.minerscore.find_unique(
                            where={
                                "criterion_id_miner_response_id": {
                                    "criterion_id": new_criterion.id,
                                    "miner_response_id": miner_response.id,
                                }
                            }
                        )

                        if existing_miner_score:
                            print(
                                f"Skipping existing miner score for criterion {new_criterion.id}"
                            )
                            continue

                        await prisma.minerscore.create(
                            data={
                                "criterion_id": new_criterion.id,
                                "miner_response_id": miner_response.id,
                                "scores": Json(json.dumps({})),
                                "created_at": old_criterion.created_at,
                                "updated_at": old_criterion.updated_at,
                            }
                        )

            if not old_request.ground_truths:
                continue

            # Migrate ground truths
            for old_ground_truth in old_request.ground_truths:
                # Map rank_id to corresponding score
                rank_scores = {0: 0.0, 1: 0.33333334, 2: 0.6666667, 3: 1.0}
                ground_truth_score = rank_scores.get(old_ground_truth.rank_id, 0.0)

                # Check if ground truth already exists
                existing_ground_truth = await prisma.groundtruth.find_unique(
                    where={"id": old_ground_truth.id}
=======
# Load configuration from environment variables with defaults
BATCH_SIZE = int(os.getenv("MIGRATION_BATCH_SIZE", 5000))
MAX_CONCURRENT_TASKS = int(os.getenv("MIGRATION_MAX_CONCURRENT_TASKS", 15))
LOG_DIR = os.getenv("MIGRATION_LOG_DIR", "logs/migration/")
MINER_TX_TIMEOUT = int(os.getenv("MINER_TX_TIMEOUT", 10))
VALIDATOR_TX_TIMEOUT = int(os.getenv("VALIDATOR_TX_TIMEOUT", 10))

REDIS_USERNAME = os.getenv("REDIS_USERNAME")
REDIS_PASSWORD = os.getenv("REDIS_PASSWORD")
REDIS_HOST = os.getenv("REDIS_HOST")
REDIS_PORT = os.getenv("REDIS_PORT")

# Ensure log directory exists
Path(LOG_DIR).mkdir(parents=True, exist_ok=True)


# Construct Redis URL with auth
REDIS_URL = f"redis://{REDIS_USERNAME}:{REDIS_PASSWORD}@{REDIS_HOST}:{REDIS_PORT}"

if REDIS_USERNAME and REDIS_PASSWORD:
    REDIS_URL = f"redis://{REDIS_USERNAME}:{REDIS_PASSWORD}@{REDIS_HOST}:{REDIS_PORT}"
elif REDIS_USERNAME:
    REDIS_URL = f"redis://{REDIS_USERNAME}@{REDIS_HOST}:{REDIS_PORT}"
else:
    REDIS_URL = f"redis://{REDIS_HOST}:{REDIS_PORT}"


REDIS_COLDKEY_PREFIX = "migration:coldkey:"
REDIS_MINER_RESPONSE_PREFIX = (
    "migration:miner_response:"  # New prefix for miner response cache
)
REDIS_COLDKEY_TTL = 60 * 60 * 24 * 1  # 1 day in seconds
REDIS_MINER_RESPONSE_TTL = 60 * 60 * 24 * 1  # 1 day in seconds

# Initialize Redis client
redis_client: redis.Redis | None = None

# Remove the in-memory cache
# hotkey_coldkey_cache = {}  # We'll use Redis instead


def setup_logger():
    """Configure logging with both file and console handlers."""
    logger = logging.getLogger("migration")
    logger.setLevel(logging.INFO)

    # Formatter for detailed log messages
    formatter = logging.Formatter(
        "%(asctime)s - %(levelname)s - [%(filename)s:%(funcName)s:%(lineno)d] - %(message)s",
        datefmt="%Y-%m-%d %H:%M:%S",
    )

    # Console handler for error log
    console_handler = logging.StreamHandler()
    console_handler.setLevel(logging.DEBUG)
    console_handler.setFormatter(formatter)
    logger.addHandler(console_handler)

    # Rotating file handler for error logs (10MB per file, keep 5 backup files)
    timestamp = time.strftime("%Y%m%d_%H%M%S")
    error_log_path = os.path.join(LOG_DIR, f"migration_errors_{timestamp}.log")
    file_handler = RotatingFileHandler(
        error_log_path,
        maxBytes=10 * 1024 * 1024,  # 10MB
        backupCount=5,
        encoding="utf-8",
    )
    file_handler.setLevel(logging.WARNING)
    file_handler.setFormatter(formatter)
    logger.addHandler(file_handler)

    # Log the configuration
    print(
        f"Migration Configuration:\n"
        f"- BATCH_SIZE: {BATCH_SIZE}\n"
        f"- MAX_CONCURRENT_TASKS: {MAX_CONCURRENT_TASKS}\n"
        f"- LOG_DIR: {LOG_DIR}"
    )

    return logger


# Use the logger
logger = setup_logger()


class MigrationStats:
    def __init__(self):
        self.start_time = time.time()
        self.last_count = 0
        self.last_time = self.start_time
        self.tasks_per_minute = 0

        # Old table stats
        self.total_feedback_requests = 0
        self.parent_requests = 0
        self.child_requests = 0
        self.old_completions = 0
        self.old_ground_truths = 0
        self.old_criteria_types = 0

        # New table stats
        self.existing_validator_tasks = 0
        self.existing_completions = 0
        self.existing_ground_truths = 0
        self.existing_criteria = 0
        self.existing_miner_responses = 0
        self.existing_miner_scores = 0

        # Migration progress stats
        self.total_requests = 0
        self.processed_requests = 0
        self.processed_parent_requests = 0
        self.processed_child_requests = 0
        self.failed_requests = 0

        # New records stats
        self.validator_tasks_count = 0
        self.miner_responses_count = 0
        self.completions_count = 0
        self.ground_truths_count = 0
        self.criteria_count = 0
        self.miner_scores_count = 0

        # Pass tracking
        self.current_pass = 1

    def update_rate(self):
        """Calculate tasks per minute rate"""
        current_time = time.time()
        current_count = self.processed_requests

        # Calculate tasks per minute
        time_diff = current_time - self.last_time
        if time_diff >= 1.0:  # Update rate every second
            count_diff = current_count - self.last_count
            self.tasks_per_minute = (count_diff * 60) / time_diff
            self.last_count = current_count
            self.last_time = current_time

    async def collect_old_stats(self):
        """Collect statistics from old tables."""
        # Get counts from old tables
        self.total_feedback_requests = await prisma.feedback_request_model.count()
        self.parent_requests = await prisma.feedback_request_model.count(
            where={"parent_id": None}
        )
        self.child_requests = self.total_feedback_requests - self.parent_requests

        # Set total_requests to match total_feedback_requests
        self.total_requests = self.total_feedback_requests

        self.old_completions = await prisma.completion_response_model.count()
        self.old_ground_truths = await prisma.ground_truth_model.count()
        self.old_criteria_types = await prisma.criteria_type_model.count()

        # Print old table stats
        print("\nOld Table Statistics:")
        print("=" * 50)
        print(f"Feedback Requests Total: {self.total_feedback_requests}")
        print(f"├─ Parent Requests: {self.parent_requests}")
        print(f"└─ Child Requests: {self.child_requests}")
        print(f"\nCompletions: {self.old_completions}")
        print(f"Ground Truths: {self.old_ground_truths}")
        print(f"Criteria Types: {self.old_criteria_types}")
        print("=" * 50)

    async def collect_new_stats(self):
        """Collect statistics from new tables."""
        # Get counts from new tables
        self.existing_validator_tasks = await prisma.validatortask.count()
        self.existing_completions = await prisma.completion.count()
        self.existing_ground_truths = await prisma.groundtruth.count()
        self.existing_criteria = await prisma.criterion.count()
        self.existing_miner_responses = await prisma.minerresponse.count()
        self.existing_miner_scores = await prisma.minerscore.count()

        # Print new table stats
        print("\nNew Table Statistics:")
        print("=" * 50)
        print(f"Validator Tasks: {self.existing_validator_tasks}")
        print(f"Completions: {self.existing_completions}")
        print(f"Ground Truths: {self.existing_ground_truths}")
        print(f"Criteria: {self.existing_criteria}")
        print(f"Miner Responses: {self.existing_miner_responses}")
        print(f"Miner Scores: {self.existing_miner_scores}")
        print("=" * 50)
        print("\nStarting migration...\n")

    def _get_progress_bar(self, width=50):
        """Generate a progress bar string."""
        if self.current_pass == 1:
            total = self.parent_requests
            processed = self.processed_parent_requests
        else:
            total = self.child_requests
            processed = self.processed_child_requests

        if total == 0:
            return "[" + " " * width + "] 0%"

        progress = processed / total
        filled = int(width * progress)
        bar = (
            "["
            + "=" * filled
            + (">" if filled < width else "")
            + " " * (width - filled - 1)
            + "]"
        )
        return f"{bar} {progress * 100:.1f}%"

    def log_progress(self):
        """Show progress bar and stats for current pass."""
        current_time = time.time()
        elapsed = current_time - self.start_time
        progress_bar = self._get_progress_bar(width=30)  # Shorter width for better fit
        self.update_rate()

        # Calculate progress
        if self.current_pass == 1:
            total = self.parent_requests
            processed = self.processed_parent_requests
            stats_str = f"Tasks: {self.validator_tasks_count} Comp: {self.completions_count} GT: {self.ground_truths_count} Crit: {self.criteria_count}"
        else:
            total = self.child_requests
            processed = self.processed_child_requests
            stats_str = f"MinerResp: {self.miner_responses_count} MinerScore: {self.miner_scores_count}"

        # Calculate ETA
        if processed > 0:
            rate = processed / elapsed
            remaining = total - processed
            eta_seconds = remaining / rate if rate > 0 else 0
            hours = int(eta_seconds // 3600)
            minutes = int((eta_seconds % 3600) // 60)
            seconds = int(eta_seconds % 60)
            eta_str = f"{hours:02d}:{minutes:02d}:{seconds:02d}"
        else:
            eta_str = "--:--:--"

        # Format elapsed time
        elapsed_hours = int(elapsed // 3600)
        elapsed_minutes = int((elapsed % 3600) // 60)
        elapsed_seconds = int(elapsed % 60)
        elapsed_str = f"{elapsed_hours:02d}:{elapsed_minutes:02d}:{elapsed_seconds:02d}"

        # Print progress with fixed width format and progress bar
        print(
            f"\rStep {self.current_pass} | {progress_bar} | {processed}/{total} | {stats_str} | {self.tasks_per_minute:.0f} t/min | Time: {elapsed_str} | ETA: {eta_str}",
            end="",
            flush=True,
        )

    def print_final_stats(self):
        """Print detailed statistics at the end of migration."""
        elapsed = time.time() - self.start_time
        success_rate = (
            (self.processed_requests - self.failed_requests)
            / max(self.processed_requests, 1)
        ) * 100

        print("\n\nMigration Results:")
        print("=" * 50)
        print(f"\nTime Taken: {elapsed:.2f} seconds")
        print("\nProcessed Requests:")
        print("-" * 20)
        print(f"Total: {self.processed_requests}/{self.total_requests}")
        print(
            f"├─ Parent Requests: {self.processed_parent_requests}/{self.parent_requests}"
        )
        print(
            f"└─ Child Requests: {self.processed_child_requests}/{self.child_requests}"
        )
        print(f"Failed: {self.failed_requests}")
        print(f"Success Rate: {success_rate:.1f}%")

        print("\nMigrated Records:")
        print("-" * 20)
        print(f"Validator Tasks: {self.validator_tasks_count}")
        print(f"Miner Responses: {self.miner_responses_count}")
        print(f"Completions: {self.completions_count}")
        print(f"Ground Truths: {self.ground_truths_count}")
        print(f"Criteria: {self.criteria_count}")
        print("\n" + "=" * 50)


# Initialize stats at module level
stats = MigrationStats()


async def init_redis():
    """Initialize Redis connection."""
    global redis_client
    try:
        redis_client = redis.from_url(REDIS_URL, decode_responses=True)
        await redis_client.ping()
        print("Redis connected successfully")
    except Exception as e:
        print("\nError: Failed to connect to Redis")
        print(f"Redis URL: redis://{REDIS_USERNAME}:****@{REDIS_HOST}:{REDIS_PORT}/0")
        print(f"Error details: {str(e)}")
        sys.exit(1)


async def get_coldkey(hotkey: str) -> str:
    """Get coldkey from Redis cache."""
    if not redis_client:
        raise Exception("Redis client not initialized")
    try:
        coldkey = await redis_client.get(f"{REDIS_COLDKEY_PREFIX}{hotkey}")
        if coldkey:
            return coldkey
        return "dummy_coldkey"
    except Exception as e:
        logger.warning(f"Failed to get coldkey from Redis for {hotkey}: {str(e)}")
        return "dummy_coldkey"


async def set_coldkey(hotkey: str, coldkey: str):
    """Set coldkey in Redis cache with TTL."""
    if not redis_client:
        raise Exception("Redis client not initialized")
    try:
        await redis_client.set(
            f"{REDIS_COLDKEY_PREFIX}{hotkey}", coldkey, ex=REDIS_COLDKEY_TTL
        )
    except Exception as e:
        logger.warning(f"Failed to set coldkey in Redis for {hotkey}: {str(e)}")


async def preload_coldkeys(subtensor: bt.Subtensor):
    """Preload all unique hotkeys and their coldkeys before processing child requests."""
    print("\nPreloading coldkeys...")

    # Get all unique hotkeys using raw query
    unique_hotkeys = await prisma.query_raw(
        """
        SELECT DISTINCT hotkey
        FROM "Feedback_Request_Model"
        WHERE parent_id IS NOT NULL
        """
    )

    hotkeys = [r["hotkey"] for r in unique_hotkeys]
    total = len(hotkeys)
    print(f"Found {total} unique hotkeys")

    # Process in batches
    batch_size = 50
    processed = 0

    for i in range(0, total, batch_size):
        batch = hotkeys[i : i + batch_size]
        for hotkey in batch:
            # First check Redis cache
            cached_coldkey = await get_coldkey(hotkey)
            if cached_coldkey != "dummy_coldkey":
                processed += 1
                continue

            # If not in cache, query subtensor
            retry_count = 0
            max_retries = 5
            while retry_count < max_retries:
                try:
                    coldkey_scale_encoded = subtensor.query_subtensor(
                        name="Owner",
                        params=[hotkey],
                    )
                    coldkey = (
                        str(coldkey_scale_encoded.value)
                        if coldkey_scale_encoded
                        else "dummy_coldkey"
                    )
                    await set_coldkey(hotkey, coldkey)
                    break
                except Exception as e:
                    retry_count += 1
                    if retry_count == max_retries:
                        logger.warning(
                            f"Failed to get coldkey for hotkey {hotkey}: {str(e)}"
                        )
                        await set_coldkey(hotkey, "dummy_coldkey")
                    await asyncio.sleep(1)

            processed += 1
            if processed % 50 == 0:  # Print progress every 10 hotkeys
                print(f"Loaded coldkeys: {processed}/{total}")


async def migrate():
    await connect_db()
    try:
        await init_redis()  # Initialize Redis connection
        subtensor = bt.subtensor(network="finney")

        # Collect and display old and new table statistics
        await stats.collect_old_stats()
        await stats.collect_new_stats()

        # Preload coldkeys before Step 2
        await preload_coldkeys(subtensor)

        # Step 1: Process parent requests
        print("\nProcessing parent requests...")
        stats.current_pass = 1

        skip = 0
        while True:
            batch = await prisma.feedback_request_model.find_many(
                where={"parent_id": None},
                take=BATCH_SIZE,
                skip=skip,
                include={
                    "completions": True,
                    "criteria_types": True,
                    "ground_truths": True,
                },
            )

            if not batch:
                break

            # Create tasks for all requests in the batch
            batch_tasks = []
            for old_request in batch:
                try:
                    # Map task type
                    task_type = TaskTypeEnum.CODE_GENERATION  # Default fallback
                    if old_request.task_type.lower().find("image") >= 0:
                        task_type = TaskTypeEnum.TEXT_TO_IMAGE
                    elif old_request.task_type.lower().find("3d") >= 0:
                        task_type = TaskTypeEnum.TEXT_TO_THREE_D

                    # Add task to batch tasks with semaphore
                    batch_tasks.append(
                        asyncio.create_task(
                            process_parent_request(old_request, task_type)
                        )
                    )

                    # If we hit the concurrent task limit, wait for some to complete
                    if len(batch_tasks) >= MAX_CONCURRENT_TASKS:
                        await asyncio.gather(*batch_tasks[:MAX_CONCURRENT_TASKS])
                        batch_tasks = batch_tasks[MAX_CONCURRENT_TASKS:]

                except Exception as e:
                    logger.error(
                        f"Failed to create task for request {old_request.id}: {str(e)}"
                    )
                    stats.failed_requests += 1
                    continue

            # Process all tasks in the batch concurrently
            if batch_tasks:
                await asyncio.gather(*batch_tasks)

            skip += BATCH_SIZE

        # Step 2: Process child requests
        print("\nProcessing child requests...")
        stats.current_pass = 2

        skip = 0
        while True:
            batch = await prisma.feedback_request_model.find_many(
                take=BATCH_SIZE,
                skip=skip,
                include={
                    "completions": True,
                    "parent_request": {
                        "include": {
                            "ground_truths": True,
                        }
                    },
                },
                # none works too but fails typings
                where={"parent_id": {"not": ""}},
            )

            if not batch:
                break

            # Filter for child requests
            child_requests = [r for r in batch if r.parent_id is not None]

            # Create tasks for all child requests in the batch
            batch_tasks = []
            for old_request in child_requests:
                try:
                    batch_tasks.append(
                        asyncio.create_task(
                            process_child_request(old_request, subtensor)
                        )
                    )
                    # If we hit the concurrent task limit, wait for some to complete
                    if len(batch_tasks) >= MAX_CONCURRENT_TASKS:
                        await asyncio.gather(*batch_tasks[:MAX_CONCURRENT_TASKS])
                        batch_tasks = batch_tasks[MAX_CONCURRENT_TASKS:]

                except Exception as e:
                    logger.error(
                        f"Failed to create task for child request {old_request.id}: {str(e)}"
                    )
                    stats.failed_requests += 1
                    continue

            # Process all tasks in the batch concurrently
            if batch_tasks:
                await asyncio.gather(*batch_tasks)

            skip += BATCH_SIZE

    except Exception as e:
        logger.error(f"Migration failed: {str(e)}")
        raise
    finally:
        stats.print_final_stats()
        if redis_client:
            await redis_client.aclose()  # Use aclose instead of close
        await disconnect_db()


async def process_child_request(old_request, subtensor):
    """Process a child request."""
    try:
        if not old_request.parent_request:
            logger.error(f"Parent request not found for request {old_request.id}")
            stats.failed_requests += 1
            return

        if not (old_request.dojo_task_id and old_request.hotkey):
            logger.error(f"Missing dojo_task_id or hotkey for request {old_request.id}")
            stats.failed_requests += 1
            return

        if not old_request.parent_request.ground_truths:
            logger.error(f"No ground truths for task {old_request.id}")
            stats.failed_requests += 1
            return

        if not old_request.completions:
            logger.error(f"No completions for task {old_request.id}")
            stats.failed_requests += 1
            return

        # Get validator task with completions and their criteria
        validator_task = await prisma.validatortask.find_unique(
            where={"id": old_request.parent_request.id},
            include={"completions": {"include": {"criterion": True}}},
        )

        if not validator_task:
            logger.error(
                f"Parent validator task not found for request {old_request.id}"
            )
            stats.failed_requests += 1
            return

        # Check if miner_response already exists
        existing_miner_response = await prisma.minerresponse.find_first(
            where={
                "validator_task_id": validator_task.id,
                "dojo_task_id": old_request.dojo_task_id,
                "hotkey": old_request.hotkey,
            }
        )

        if existing_miner_response:
            logger.debug(
                f"Miner response for request {old_request.id} already exists, skipping"
            )
            stats.processed_child_requests += 1
            stats.processed_requests += 1
            stats.log_progress()
            return

        # Prepare task result with scores
        task_result = {
            "type": "score",
            "value": {},
        }

        for ground_truth in old_request.parent_request.ground_truths:
            completion_response = next(
                (
                    comp
                    for comp in old_request.completions
                    if comp.model == ground_truth.real_model_id
                ),
                None,
            )
            if completion_response:
                task_result["value"][ground_truth.real_model_id] = (
                    completion_response.score
                )

        # Get coldkey from Redis
        coldkey = await get_coldkey(old_request.hotkey)

        try:
            async with prisma.tx(
                timeout=timedelta(seconds=MINER_TX_TIMEOUT)
            ) as transaction:
                # Create new miner response
                miner_response = await transaction.minerresponse.create(
                    data={
                        "validator_task_id": validator_task.id,
                        "dojo_task_id": old_request.dojo_task_id,
                        "hotkey": old_request.hotkey,
                        "coldkey": coldkey,
                        "task_result": Json(json.dumps(task_result)),
                        "created_at": old_request.created_at,
                        "updated_at": old_request.updated_at,
                    }
>>>>>>> 391b7c1b
                )
                stats.miner_responses_count += 1

                # Process miner scores
                if validator_task.completions:
                    for completion in validator_task.completions:
                        if completion.criterion:
                            for criterion in completion.criterion:
                                await transaction.minerscore.create(
                                    data={
                                        "criterion_id": criterion.id,
                                        "miner_response_id": miner_response.id,
                                        "scores": Json(json.dumps({})),
                                        "created_at": old_request.created_at,
                                        "updated_at": old_request.updated_at,
                                    }
                                )
                                stats.miner_scores_count += 1

            stats.processed_child_requests += 1
            stats.processed_requests += 1
            stats.log_progress()

        except Exception as e:
            logger.error(f"Failed to create miner response and scores: {str(e)}")
            stats.failed_requests += 1

    except Exception as e:
        logger.error(f"Failed to migrate child request {old_request.id}: {str(e)}")
        stats.failed_requests += 1


async def process_parent_request(request, task_type):
    """Process a request with connection limiting."""
    try:
        # Check if validator task already exists
        existing_validator_task = await prisma.validatortask.find_unique(
            where={"id": request.id},
            include={"completions": {"include": {"criterion": True}}},
        )

        if existing_validator_task:
            logger.debug(f"Validator task {request.id} already exists, skipping")
            stats.processed_parent_requests += 1
            stats.processed_requests += 1
            stats.log_progress()
            return

        async with prisma.tx(
            timeout=timedelta(seconds=VALIDATOR_TX_TIMEOUT)
        ) as transaction:
            # Create parent validator task
            new_validator_task = await transaction.validatortask.create(
                data={
                    "id": request.id,
                    "prompt": request.prompt,
                    "task_type": task_type,
                    "is_processed": request.is_processed,
                    "expire_at": request.expire_at,
                    "created_at": request.created_at,
                    "updated_at": request.updated_at,
                }
            )
            stats.validator_tasks_count += 1

            # Process completions and their criteria
            if request.completions:
                for old_completion in request.completions:
                    # Create completion
                    new_completion = await transaction.completion.create(
                        data={
                            "id": old_completion.id,
                            "completion_id": old_completion.completion_id,
                            "validator_task_id": new_validator_task.id,
                            "model": old_completion.model,
                            "completion": old_completion.completion,
                            "created_at": old_completion.created_at,
                            "updated_at": old_completion.updated_at,
                        }
                    )
                    stats.completions_count += 1

                    # Process criteria
                    if request.criteria_types:
                        for old_criterion in request.criteria_types:
                            if old_criterion.type == "RANKING_CRITERIA":
                                continue

                            criteria_type = old_criterion.type
                            config = None
                            if criteria_type == "MULTI_SCORE":
                                criteria_type = "SCORE"
                                config = json.dumps(
                                    {
                                        "min": old_criterion.min,
                                        "max": old_criterion.max,
                                    }
                                )

                            await transaction.criterion.create(
                                data={
                                    "completion_id": new_completion.id,
                                    "criteria_type": CriteriaTypeEnum[criteria_type],
                                    "config": Json(config if config else "{}"),
                                    "created_at": old_criterion.created_at,
                                    "updated_at": old_criterion.updated_at,
                                }
                            )
                            stats.criteria_count += 1

            # Process ground truths
            if request.ground_truths:
                for old_ground_truth in request.ground_truths:
                    # Map rank_id to corresponding score
                    try:
                        ground_truth_score = rank_id_to_score_map[
                            old_ground_truth.rank_id
                        ]
                    except KeyError:
                        logger.fatal(
                            f"Rank id of {old_ground_truth.id} is not expected"
                        )
                        raise

                    await transaction.groundtruth.create(
                        data={
                            "id": old_ground_truth.id,
                            "validator_task_id": new_validator_task.id,
                            "obfuscated_model_id": old_ground_truth.obfuscated_model_id,
                            "real_model_id": old_ground_truth.real_model_id,
                            "rank_id": old_ground_truth.rank_id,
                            "ground_truth_score": ground_truth_score,
                            "created_at": old_ground_truth.created_at,
                            "updated_at": old_ground_truth.updated_at,
                        }
                    )
                    stats.ground_truths_count += 1

<<<<<<< HEAD
                if existing_ground_truth:
                    print(f"Updating existing ground truth {old_ground_truth.id}")
                    await prisma.groundtruth.update(
                        where={"id": old_ground_truth.id},
                        data={
                            "obfuscated_model_id": old_ground_truth.obfuscated_model_id,
                            "real_model_id": old_ground_truth.real_model_id,
                            "rank_id": old_ground_truth.rank_id,
                            "ground_truth_score": ground_truth_score,
                            "updated_at": old_ground_truth.updated_at,
                            "validator_task_relation": {
                                "connect": {"id": new_validator_task.id}
                            },
                        },
                    )
                else:
                    await prisma.groundtruth.create(
                        data={
                            "id": old_ground_truth.id,
                            "validator_task_id": new_validator_task.id,
                            "obfuscated_model_id": old_ground_truth.obfuscated_model_id,
                            "real_model_id": old_ground_truth.real_model_id,
                            "rank_id": old_ground_truth.rank_id,
                            "ground_truth_score": ground_truth_score,
                            "created_at": old_ground_truth.created_at,
                            "updated_at": old_ground_truth.updated_at,
                        }
                    )

    logger.success("Migration complete! Exiting...")
    await disconnect_db()
=======
        stats.processed_parent_requests += 1
        stats.processed_requests += 1
        stats.log_progress()
    except Exception as e:
        logger.error(f"Failed to migrate parent request {request.id}: {str(e)}")
        stats.failed_requests += 1
>>>>>>> 391b7c1b


if __name__ == "__main__":
    import asyncio

    async def main():
        try:
            await migrate()
        except KeyboardInterrupt:
            print("\n\nProcess interrupted by user. Printing stats before exit...")
        except Exception as e:
            print(f"\n\nProcess failed with error: {str(e)}")
        finally:
            stats.print_final_stats()
            if redis_client:
                await redis_client.aclose()  # Use aclose instead of close
            await disconnect_db()

    try:
        asyncio.run(main())
    except KeyboardInterrupt:
        print("\nShutting down gracefully...")<|MERGE_RESOLUTION|>--- conflicted
+++ resolved
@@ -23,254 +23,6 @@
 rank_id_to_score_map = {0: 1.0, 1: 0.6666667, 2: 0.33333334, 3: 0.0}
 
 
-<<<<<<< HEAD
-async def get_feedback_requests_in_batches(batch_size: int = 5):
-    """Yield feedback requests in batches of specified size."""
-    skip = 0
-    while True:
-        batch = await prisma.feedback_request_model.find_many(
-            take=batch_size,
-            skip=skip,
-            include={
-                "completions": True,
-                "criteria_types": True,
-                "ground_truths": True,
-            },
-        )
-        if not batch:
-            break
-        yield batch
-        skip += batch_size
-
-
-async def migrate():
-    await connect_db()
-    subtensor = bt.subtensor(network="finney")
-
-    async for batch in get_feedback_requests_in_batches():
-        for old_request in batch:
-            # Map task type
-            task_type = TaskTypeEnum.CODE_GENERATION  # Default fallback
-            if old_request.task_type.lower().find("image") >= 0:
-                task_type = TaskTypeEnum.TEXT_TO_IMAGE
-            elif old_request.task_type.lower().find("3d") >= 0:
-                task_type = TaskTypeEnum.TEXT_TO_THREE_D
-
-            existing_task = await prisma.validatortask.find_unique(
-                where={"id": old_request.id}
-            )
-            if existing_task:
-                logger.info(f"Replacing existing task {old_request.id}")
-                await prisma.validatortask.update(
-                    where={"id": old_request.id},
-                    data={
-                        "prompt": old_request.prompt,
-                        "task_type": task_type,
-                        "is_processed": old_request.is_processed,
-                        "expire_at": old_request.expire_at,
-                        "created_at": old_request.created_at,
-                        "updated_at": old_request.updated_at,
-                    },
-                )
-                new_validator_task = existing_task
-            else:
-                # Create new ValidatorTask (parent)
-                new_validator_task = await prisma.validatortask.create(
-                    data={
-                        "id": old_request.id,
-                        "prompt": old_request.prompt,
-                        "task_type": task_type,
-                        "is_processed": old_request.is_processed,
-                        "expire_at": old_request.expire_at,
-                        "created_at": old_request.created_at,
-                        "updated_at": old_request.updated_at,
-                    }
-                )
-
-            # Create MinerResponse (child) if dojo_task_id and hotkey exist
-            if old_request.dojo_task_id and old_request.hotkey:
-                task_result = {
-                    "type": "score",  # Updated from 'multi-score'
-                    "value": {},
-                }
-
-                if not old_request.ground_truths:
-                    logger.warning(f"No ground truths for task {old_request=}")
-                    continue
-
-                if not old_request.completions:
-                    logger.warning(f"No completions for task {old_request=}")
-                    continue
-
-                # Get all ground truths and their corresponding scores
-                for ground_truth in old_request.ground_truths:
-                    # Find completion response for this ground truth
-                    completion_response = next(
-                        (
-                            comp
-                            for comp in old_request.completions
-                            if comp.model == ground_truth.real_model_id
-                        ),
-                        None,
-                    )
-
-                    if completion_response:
-                        task_result["value"][ground_truth.real_model_id] = (
-                            completion_response.score
-                        )
-
-                # Check if miner_response already exists
-                existing_miner_response = await prisma.minerresponse.find_first(
-                    where={
-                        "validator_task_id": new_validator_task.id,
-                        "dojo_task_id": old_request.dojo_task_id,
-                        "hotkey": old_request.hotkey,
-                    }
-                )
-                coldkey = get_coldkey_from_hotkey(subtensor, old_request.hotkey)
-
-                if existing_miner_response:
-                    await prisma.minerresponse.update(
-                        where={"id": existing_miner_response.id},
-                        data={
-                            "dojo_task_id": old_request.dojo_task_id,
-                            "hotkey": old_request.hotkey,
-                            "coldkey": coldkey,
-                            "task_result": Json(json.dumps(task_result)),
-                            "created_at": old_request.created_at,
-                            "updated_at": old_request.updated_at,
-                            "validator_task_relation": {
-                                "connect": {"id": new_validator_task.id}
-                            },
-                        },
-                    )
-                    miner_response = existing_miner_response
-                else:
-                    miner_response = await prisma.minerresponse.create(
-                        data={
-                            "validator_task_id": new_validator_task.id,
-                            "dojo_task_id": old_request.dojo_task_id,
-                            "hotkey": old_request.hotkey,
-                            "coldkey": coldkey,
-                            "task_result": Json(json.dumps(task_result)),
-                            "created_at": old_request.created_at,
-                            "updated_at": old_request.updated_at,
-                        }
-                    )
-
-            if not old_request.completions:
-                continue
-
-            # Migrate completions and create criteria
-            for old_completion in old_request.completions:
-                # Check if completion already exists
-                existing_completion = await prisma.completion.find_unique(
-                    where={"id": old_completion.id}
-                )
-
-                if existing_completion:
-                    logger.info(
-                        f"Replacing existing completion {old_completion.completion_id}"
-                    )
-                    await prisma.completion.update(
-                        where={"id": old_completion.id},
-                        data={
-                            "model": old_completion.model,
-                            "completion": old_completion.completion,
-                            "created_at": old_completion.created_at,
-                            "updated_at": old_completion.updated_at,
-                            "validator_task_relation": {
-                                "connect": {"id": new_validator_task.id}
-                            },
-                        },
-                    )
-                    new_completion = existing_completion
-                else:
-                    new_completion = await prisma.completion.create(
-                        data={
-                            "id": old_completion.id,
-                            "completion_id": old_completion.completion_id,
-                            "validator_task_id": new_validator_task.id,
-                            "model": old_completion.model,
-                            "completion": old_completion.completion,
-                            "created_at": old_completion.created_at,
-                            "updated_at": old_completion.updated_at,
-                        }
-                    )
-
-                if not old_request.criteria_types:
-                    logger.warning(f"No criteria types for task id {old_request.id}")
-                    continue
-
-                # Migrate criteria types - now linked to completion instead of request
-                for old_criterion in old_request.criteria_types:
-                    # Skip RANKING_CRITERIA as it's no longer supported
-                    if old_criterion.type == "RANKING_CRITERIA":
-                        logger.warning(
-                            f"Skipping RANKING_CRITERIA for task id {old_request.id} as it's no longer supported"
-                        )
-                        continue
-
-                    # Convert MULTI_SCORE to SCORE
-                    criteria_type = old_criterion.type
-                    config = None
-                    if criteria_type == "MULTI_SCORE":
-                        criteria_type = "SCORE"
-                        config = json.dumps(
-                            {"min": old_criterion.min, "max": old_criterion.max}
-                        )
-
-                    new_criterion = await prisma.criterion.create(
-                        data={
-                            "completion_id": new_completion.id,
-                            "criteria_type": CriteriaTypeEnum[criteria_type],
-                            "config": Json(config if config else "{}"),
-                            "created_at": old_criterion.created_at,
-                            "updated_at": old_criterion.updated_at,
-                        }
-                    )
-
-                    # Create MinerScore if we have a miner response
-                    if old_request.dojo_task_id and old_request.hotkey:
-                        # Check if miner score already exists
-                        existing_miner_score = await prisma.minerscore.find_unique(
-                            where={
-                                "criterion_id_miner_response_id": {
-                                    "criterion_id": new_criterion.id,
-                                    "miner_response_id": miner_response.id,
-                                }
-                            }
-                        )
-
-                        if existing_miner_score:
-                            print(
-                                f"Skipping existing miner score for criterion {new_criterion.id}"
-                            )
-                            continue
-
-                        await prisma.minerscore.create(
-                            data={
-                                "criterion_id": new_criterion.id,
-                                "miner_response_id": miner_response.id,
-                                "scores": Json(json.dumps({})),
-                                "created_at": old_criterion.created_at,
-                                "updated_at": old_criterion.updated_at,
-                            }
-                        )
-
-            if not old_request.ground_truths:
-                continue
-
-            # Migrate ground truths
-            for old_ground_truth in old_request.ground_truths:
-                # Map rank_id to corresponding score
-                rank_scores = {0: 0.0, 1: 0.33333334, 2: 0.6666667, 3: 1.0}
-                ground_truth_score = rank_scores.get(old_ground_truth.rank_id, 0.0)
-
-                # Check if ground truth already exists
-                existing_ground_truth = await prisma.groundtruth.find_unique(
-                    where={"id": old_ground_truth.id}
-=======
 # Load configuration from environment variables with defaults
 BATCH_SIZE = int(os.getenv("MIGRATION_BATCH_SIZE", 5000))
 MAX_CONCURRENT_TASKS = int(os.getenv("MIGRATION_MAX_CONCURRENT_TASKS", 15))
@@ -887,7 +639,6 @@
                         "created_at": old_request.created_at,
                         "updated_at": old_request.updated_at,
                     }
->>>>>>> 391b7c1b
                 )
                 stats.miner_responses_count += 1
 
@@ -1026,46 +777,12 @@
                     )
                     stats.ground_truths_count += 1
 
-<<<<<<< HEAD
-                if existing_ground_truth:
-                    print(f"Updating existing ground truth {old_ground_truth.id}")
-                    await prisma.groundtruth.update(
-                        where={"id": old_ground_truth.id},
-                        data={
-                            "obfuscated_model_id": old_ground_truth.obfuscated_model_id,
-                            "real_model_id": old_ground_truth.real_model_id,
-                            "rank_id": old_ground_truth.rank_id,
-                            "ground_truth_score": ground_truth_score,
-                            "updated_at": old_ground_truth.updated_at,
-                            "validator_task_relation": {
-                                "connect": {"id": new_validator_task.id}
-                            },
-                        },
-                    )
-                else:
-                    await prisma.groundtruth.create(
-                        data={
-                            "id": old_ground_truth.id,
-                            "validator_task_id": new_validator_task.id,
-                            "obfuscated_model_id": old_ground_truth.obfuscated_model_id,
-                            "real_model_id": old_ground_truth.real_model_id,
-                            "rank_id": old_ground_truth.rank_id,
-                            "ground_truth_score": ground_truth_score,
-                            "created_at": old_ground_truth.created_at,
-                            "updated_at": old_ground_truth.updated_at,
-                        }
-                    )
-
-    logger.success("Migration complete! Exiting...")
-    await disconnect_db()
-=======
         stats.processed_parent_requests += 1
         stats.processed_requests += 1
         stats.log_progress()
     except Exception as e:
         logger.error(f"Failed to migrate parent request {request.id}: {str(e)}")
         stats.failed_requests += 1
->>>>>>> 391b7c1b
 
 
 if __name__ == "__main__":
