#!/bin/bash

set -e

git fetch --tags

# run bash
if [ "$1" = 'btcli' ]; then
    exec /bin/bash -c "btcli --help && exec /bin/bash"
fi

# run dojo cli
if [ "$1" = 'dojo-cli' ]; then
    dojo
fi

if [ "$1" = 'miner' ]; then
    echo "Environment variables:"
    echo "WALLET_COLDKEY: ${WALLET_COLDKEY}"
    echo "WALLET_HOTKEY: ${WALLET_HOTKEY}"
    echo "AXON_PORT: ${AXON_PORT}"
    echo "SUBTENSOR_NETWORK: ${SUBTENSOR_NETWORK}"
    echo "SUBTENSOR_ENDPOINT: ${SUBTENSOR_ENDPOINT}"
    echo "NETUID: ${NETUID}"

    EXTRA_ARGS=""
    if [ "${SIMULATION}" = "true" ]; then
        EXTRA_ARGS="${EXTRA_ARGS} --simulation.enabled"
    fi
    if [ "${FAST_MODE}" = "true" ]; then
        EXTRA_ARGS="${EXTRA_ARGS} --test.fast-mode"
    fi
    if [ "${SIMULATION_BAD_MINER}" = "true" ]; then
        EXTRA_ARGS="${EXTRA_ARGS} --simulation.bad-miner"
    fi

    python main_miner.py \
    --chain.netuid ${NETUID} \
    --chain.subtensor_network ${SUBTENSOR_NETWORK} \
    --chain.subtensor_endpoint ${SUBTENSOR_ENDPOINT} \
    --logging.info \
    --wallet.coldkey ${WALLET_COLDKEY} \
    --wallet.hotkey ${WALLET_HOTKEY} \
    --axon.port ${AXON_PORT} \
    --neuron_type miner \
    ${EXTRA_ARGS}
fi

# If the first argument is 'validator', run the validator script
if [ "$1" = 'validator' ]; then
    echo "Environment variables:"
    echo "WALLET_COLDKEY: ${WALLET_COLDKEY}"
    echo "WALLET_HOTKEY: ${WALLET_HOTKEY}"
    echo "AXON_PORT: ${AXON_PORT}"
    echo "SUBTENSOR_NETWORK: ${SUBTENSOR_NETWORK}"
    echo "SUBTENSOR_ENDPOINT: ${SUBTENSOR_ENDPOINT}"
    echo "NETUID: ${NETUID}"

    EXTRA_ARGS=""
    if [ "${SIMULATION}" = "true" ]; then
        EXTRA_ARGS="${EXTRA_ARGS} --simulation"
    fi
    if [ "${FAST_MODE}" = "true" ]; then
        EXTRA_ARGS="${EXTRA_ARGS} --fast_mode"
    fi

    python main_validator.py \
<<<<<<< HEAD
    --chain.netuid ${NETUID} \
    --chain.subtensor_network ${SUBTENSOR_NETWORK} \
    --chain.subtensor_endpoint ${SUBTENSOR_ENDPOINT} \
    --logging.debug \
    --wallet. ${WALLET_COLDKEY} \
=======
    --netuid ${NETUID} \
    --subtensor.network ${SUBTENSOR_NETWORK} \
    --subtensor.chain_endpoint ${SUBTENSOR_ENDPOINT} \
    --logging.info \
    --wallet.name ${WALLET_COLDKEY} \
>>>>>>> c3d1e503
    --wallet.hotkey ${WALLET_HOTKEY} \
    --neuron_type validator \
    ${EXTRA_ARGS}
fi

if [ "$1" = 'extract-dataset' ]; then
    echo "Environment variables:"
    echo "WALLET_HOTKEY: ${WALLET_HOTKEY}"
    echo "DATABASE_URL: ${DATABASE_URL}"
    echo "VALIDATOR_API_BASE_URL: ${VALIDATOR_API_BASE_URL}"
    echo "WALLET_COLDKEY: ${WALLET_COLDKEY}"
    echo "WALLET_HOTKEY: ${WALLET_HOTKEY}"
    python scripts/extract_dataset.py \
    --wallet.coldkey ${WALLET_COLDKEY} \
    --wallet.hotkey ${WALLET_HOTKEY}
fi

if [ "$1" = 'validator-api-service' ]; then
    echo "Environment variables:"
    echo "VALIDATOR_API_BASE_URL: ${VALIDATOR_API_BASE_URL}"
    echo "AWS_ACCESS_KEY_ID: ${AWS_ACCESS_KEY_ID}"
    echo "AWS_SECRET_ACCESS_KEY: ${AWS_SECRET_ACCESS_KEY}"
    echo "S3_BUCKET_NAME: ${S3_BUCKET_NAME}"
    echo "AWS_REGION: ${AWS_REGION}"
    echo "REDIS_HOST: ${REDIS_HOST}"
    echo "REDIS_PORT: ${REDIS_PORT}"
    echo "REDIS_USERNAME: ${REDIS_USERNAME}"
    echo "REDIS_PASSWORD: ${REDIS_PASSWORD}"
    echo "MAX_CHUNK_SIZE_MB: ${MAX_CHUNK_SIZE_MB}"
    python entrypoints/validator_api_service.py \
    --chain.netuid 52 \
    --chain.subtensor_network ${SUBTENSOR_NETWORK} \
    --chain.subtensor_endpoint ${SUBTENSOR_ENDPOINT}
fi


if [ "$1" = 'migration' ]; then
    echo "Environment variables:"
    echo "DATABASE_URL: ${DATABASE_URL}"

    echo "Running Prisma setup..."
    prisma generate
    prisma migrate deploy

    echo "Starting migration..."
    python migration.py --chain.subtensor_network finney
fi

if [ "$1" = 'validate-migration' ]; then
    echo "Environment variables:"
    echo "DATABASE_URL: ${DATABASE_URL}"
    prisma generate

    echo "Starting migration validation..."
    python scripts/validate_migration.py
fi

if [ "$1" = 'fill-score-column' ]; then
    echo "Environment variables:"
    echo "DATABASE_URL: ${DATABASE_URL}"
    python scripts/fill_score_column.py --logging.info
fi<|MERGE_RESOLUTION|>--- conflicted
+++ resolved
@@ -65,19 +65,11 @@
     fi
 
     python main_validator.py \
-<<<<<<< HEAD
     --chain.netuid ${NETUID} \
     --chain.subtensor_network ${SUBTENSOR_NETWORK} \
     --chain.subtensor_endpoint ${SUBTENSOR_ENDPOINT} \
-    --logging.debug \
+    --logging.info \
     --wallet. ${WALLET_COLDKEY} \
-=======
-    --netuid ${NETUID} \
-    --subtensor.network ${SUBTENSOR_NETWORK} \
-    --subtensor.chain_endpoint ${SUBTENSOR_ENDPOINT} \
-    --logging.info \
-    --wallet.name ${WALLET_COLDKEY} \
->>>>>>> c3d1e503
     --wallet.hotkey ${WALLET_HOTKEY} \
     --neuron_type validator \
     ${EXTRA_ARGS}
