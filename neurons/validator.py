--- conflicted
+++ resolved
@@ -242,21 +242,15 @@
                                 "ground_truth": mean_weighted_gt_scores,
                             }
 
-<<<<<<< HEAD
                             hotkey_to_dojo_task_scores_and_gt = []
                             for miner_response in task.miner_responses:
                                 logger.debug(
                                     f"miner_response hotkey: {miner_response.axon.hotkey}"
                                 )
-=======
-                            dojo_task_to_scores_and_gt = []
-                            for miner_response in task.miner_responses:
->>>>>>> 0448f6cf
                                 if miner_response.dojo_task_id is not None:
                                     model_to_score_and_gt_map = await ORM.get_scores_and_ground_truth_by_dojo_task_id(
                                         miner_response.dojo_task_id
                                     )
-<<<<<<< HEAD
                                     hotkey_to_dojo_task_scores_and_gt.append(
                                         {
                                             "hotkey": miner_response.axon.hotkey,
@@ -267,16 +261,6 @@
 
                             score_data["hotkey_to_dojo_task_scores_and_gt"] = (
                                 hotkey_to_dojo_task_scores_and_gt
-=======
-                                    dojo_task_to_scores_and_gt.append(
-                                        {
-                                            miner_response.dojo_task_id: model_to_score_and_gt_map
-                                        }
-                                    )
-
-                            score_data["dojo_task_to_scores_and_gt"] = (
-                                dojo_task_to_scores_and_gt
->>>>>>> 0448f6cf
                             )
 
                             wandb_data = jsonable_encoder(
