--- conflicted
+++ resolved
@@ -1027,13 +1027,8 @@
         synapse.ground_truth = ground_truth
         synapse.dendrite.hotkey = self.vali_hotkey
 
-<<<<<<< HEAD
         logger.debug("Attempting to saving dendrite response")
         validator_task = await ORM.save_task(
-=======
-        logger.info("Attempting to saving dendrite response")
-        if not await ORM.save_task(
->>>>>>> 23c912a8
             validator_task=synapse,
             miner_responses=valid_miner_responses,
             ground_truth=ground_truth or {},
