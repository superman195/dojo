import asyncio
import copy
import gc
import math
import random
import time
import traceback
from collections import defaultdict
from concurrent.futures import ThreadPoolExecutor
from datetime import datetime, timedelta, timezone
from typing import AsyncGenerator, Dict, List, TypeAlias

import aiohttp
import bittensor as bt
import numpy as np
import torch
from bittensor.utils.btlogging import logging as logger
from bittensor.utils.weight_utils import process_weights_for_netuid
from torch.nn import functional as F

import dojo
from commons.dataset.synthetic import SyntheticAPI
from commons.exceptions import (
    EmptyScores,
    FatalSyntheticGenerationError,
    InvalidMinerResponse,
    NoNewExpiredTasksYet,
    SetWeightsFailed,
    SyntheticGenerationError,
)
from commons.obfuscation.obfuscation_utils import obfuscate_html_and_js
from commons.objects import ObjectManager
from commons.orm import ORM
from commons.score_storage import ScoreStorage
from commons.scoring import Scoring
from commons.utils import (
    _terminal_plot,
    datetime_as_utc,
    get_epoch_time,
    get_new_uuid,
    initialise,
    set_expire_time,
)
from dojo import get_latest_git_tag, get_latest_remote_tag, get_spec_version
from dojo.chain import parse_block_headers
from dojo.protocol import (
    CompletionResponse,
    CriteriaType,
    CriteriaTypeEnum,
    DendriteQueryResponse,
    Heartbeat,
    ScoreCriteria,
    ScoringResult,
    SyntheticQA,
    TaskResult,
    TaskResultRequest,
    TaskSynapseObject,
    TaskTypeEnum,
)
from dojo.utils.config import get_config
from dojo.utils.uids import extract_miner_uids, is_miner
from entrypoints.analytics_upload import run_analytics_upload

ObfuscatedModelMap: TypeAlias = Dict[str, str]


latest_local = get_latest_git_tag()
latest_remote = get_latest_remote_tag()
if latest_local != latest_remote:
    logger.warn("Your repository is not up to date, and may fail to set weights.")
    logger.warn(
        f"latest local version: {latest_local}\nlatest remote version: {latest_remote}"
    )


class Validator:
    _should_exit: bool = False
    _scores_alock = asyncio.Lock()
    _uids_alock = asyncio.Lock()
    _request_alock = asyncio.Lock()
    _threshold = 0.1
    _active_miner_uids: set[int] = set()

    subtensor: bt.subtensor
    wallet: bt.wallet  # type: ignore
    metagraph: bt.metagraph
    spec_version: int = get_spec_version()

    def __init__(self):
        self.MAX_BLOCK_CHECK_ATTEMPTS = 3
        self._last_block = None
        self._block_check_attempts = 0
        self._connection_lock = asyncio.Lock()

        self.loop = asyncio.get_event_loop()
        # TODO @dev WIP from BaseNeuron
        self.config = ObjectManager.get_config()

        # If a gpu is required, set the device to cuda:N (e.g. cuda:0)
        self.device = self.config.neuron.device

        # Log the configuration for reference.
        logger.info(self.config)

        self.wallet, self.subtensor, self.metagraph, self.axon = initialise(self.config)

        # Save validator hotkey
        self.vali_hotkey = self.wallet.hotkey.ss58_address

        # Each miner gets a unique identity (UID) in the network for differentiation.
        self.uid = self.metagraph.hotkeys.index(self.vali_hotkey)
        logger.info(
            f"Running neuron on subnet: {self.config.netuid} with uid {self.uid}"
        )
        self.step = 0
        self.last_anal_upload_time: datetime | None = None
        # Dendrite lets us send messages to other nodes (axons) in the network.
        self.dendrite = bt.dendrite(wallet=self.wallet)
        logger.info(f"Dendrite: {self.dendrite}")
        # Set up initial scoring weights for validation
        self.scores: torch.Tensor = torch.zeros(
            len(self.metagraph.hotkeys), dtype=torch.float32
        )
        self.check_registered()

        # Run score migration before loading state
        migration_success = self.loop.run_until_complete(ScoreStorage.migrate_from_db())
        if not migration_success:
            logger.error(
                "Score migration failed - cannot continue without valid scores"
            )
            raise RuntimeError("Score migration failed - validator cannot start")

        self.executor = ThreadPoolExecutor(max_workers=2)
        self.load_state()

    async def send_scores(self, synapse: ScoringResult, hotkeys: List[str]):
        """Send consensus score back to miners who participated in the request."""
        axons = [axon for axon in self.metagraph.axons if axon.hotkey in hotkeys]
        if not axons:
            logger.warning("No axons to send consensus to... skipping")
        else:
            logger.info(f"Sending back scores to miners for task id: {synapse.task_id}")

        await self.dendrite.forward(
            axons=axons, synapse=synapse, deserialize=False, timeout=30
        )

    def obfuscate_model_names(
        self, completion_responses: list[CompletionResponse]
    ) -> dict[str, str]:
        """Obfuscate model names for both external requests and synthetic requests to prevent miners from knowing the true model names."""
        obfuscated_model_to_model: dict[str, str] = {}
        for completion in completion_responses:
            if completion.completion_id is None:
                raise ValueError("completion_id is None")
            original_model = completion.model
            completion.model = completion.completion_id
            obfuscated_model_to_model[completion.completion_id] = original_model
        return obfuscated_model_to_model

    @staticmethod
    async def _obfuscate_completion_files(
        completion_responses: List[CompletionResponse],
    ):
        """Obfuscate HTML files in each completion response."""
        for completion in completion_responses:
            if hasattr(completion.completion, "files"):
                for file in completion.completion.files:
                    if file.filename.lower().endswith(".html"):
                        try:
                            original_size = len(file.content)
                            logger.debug(
                                f"Original size of {file.filename}: {original_size} bytes"
                            )
                            file.content = await obfuscate_html_and_js(file.content)
                            obfuscated_size = len(file.content)
                            logger.debug(
                                f"Obfuscated size of {file.filename}: {obfuscated_size} bytes"
                            )
                        except Exception as e:
                            logger.error(f"Error obfuscating {file.filename}: {e}")

    async def get_miner_uids(self):
        async with self._uids_alock:
            return sorted(list(self._active_miner_uids))

    async def set_weights(self):
        """
        Sets the validator weights to the metagraph hotkeys based on the scores it has received from the miners.
        The weights determine the trust and incentive level the validator assigns to miner nodes on the network.
        """

        # ensure self.scores not being written to by other coroutines
        # Check if self.scores contains any NaN values and log a warning if it does.
        if torch.isnan(self.scores).any():
            logger.warning(
                "Scores contain NaN values. This may be due to a lack of responses from miners, or a bug in your reward functions."
            )

        logger.info("Attempting to set weights")

        # ensure sum = 1
        normalized_weights = F.normalize(self.scores.cpu(), p=1, dim=0)

        safe_normalized_weights = normalized_weights
        if isinstance(normalized_weights, np.ndarray):
            safe_normalized_weights = torch.from_numpy(normalized_weights).to("cpu")
        elif isinstance(normalized_weights, torch.Tensor):
            pass

        # we don't read uids from metagraph because polling metagraph happens
        # faster than calling set_weights and self.scores is already
        # based on uids, adjusted based on metagraph during `resync_metagraph`
        uids = torch.tensor(list(range(len(safe_normalized_weights))))

        (
            final_uids,
            final_weights,
        ) = process_weights_for_netuid(  # type: ignore
            uids=uids.numpy(),
            weights=safe_normalized_weights.numpy(),
            netuid=self.config.netuid,  # type: ignore
            subtensor=self.subtensor,
            metagraph=self.metagraph,
        )

        if isinstance(final_weights, np.ndarray):
            final_weights = torch.from_numpy(final_weights).to("cpu")
        if isinstance(final_uids, np.ndarray):
            final_uids = torch.from_numpy(final_uids).to("cpu")

        logger.info(f"weights:\n{safe_normalized_weights}")
        logger.info(f"uids:\n{uids}")

        _terminal_plot(
            f"pre-processed weights, block: {self.block}",
            safe_normalized_weights.numpy(),
        )

        logger.info(f"final weights:\n{final_weights}")
        logger.info(f"final uids:\n{final_uids}")

        _terminal_plot(
            f"final weights, block: {self.block}",
            final_weights.numpy(),
        )

        # dependent on underlying `set_weights` call
        try:
            result, message = await asyncio.wait_for(
                self._set_weights(final_uids, final_weights), timeout=90
            )
            if not result:
                logger.error(f"Failed to set weights: {message}")
                return

            logger.success(f"Set weights successfully: {message}")
        except asyncio.TimeoutError:
            logger.error("Setting weights timed out after 90 seconds")
            return

        return

    async def _set_weights(self, uids: torch.Tensor, weights: torch.Tensor):
        """Wrapper function to set weights so we can ensure set weights happens
        within a timeout.

        Args:
            uids (torch.Tensor): uids to set weights for
            weights (torch.Tensor): weights to set

        Returns:
            tuple[bool, str]: Returns the result of _set_weights function
        """

        max_attempts = 5
        attempt = 0
        result = False
        while attempt < max_attempts and not result:
            message: str = ""
            try:
                logger.info(
                    f"Set weights attempt {attempt + 1}/{max_attempts} at block: {self.block},time: {time.time()}"
                )

                # Disable this for now to check validator hanging issue
                # try:
                #     await asyncio.wait_for(
                #         self._ensure_subtensor_ws_connected(), timeout=10
                #     )
                # except asyncio.TimeoutError:
                #     pass

                result, message = self.subtensor.set_weights(
                    wallet=self.wallet,
                    netuid=self.config.netuid,  # type: ignore
                    uids=uids.tolist(),
                    weights=weights.tolist(),
                    wait_for_finalization=False,
                    wait_for_inclusion=False,
                    version_key=self.spec_version,
                    max_retries=1,
                )
                if result:
                    logger.success(f"Set weights successfully: {message}")
                    return result, message

                raise SetWeightsFailed(f"Failed to set weights with message:{message}")

            except Exception:
                logger.warning(
                    f"Failed to set weights with attempt {attempt + 1}/{max_attempts} due to: {message}"
                )

                if attempt == max_attempts:
                    logger.error("Max attempts reached. Could not set weights.")
                    return False, "Max attempts reached"

                await asyncio.sleep(12)
            finally:
                attempt += 1

        return False, "Max attempts reached"

    async def resync_metagraph(self):
        """Resyncs the metagraph and updates the hotkeys and moving averages based on the new metagraph."""
        # Copies state of metagraph before syncing.
        previous_metagraph = copy.deepcopy(self.metagraph)

        # Sync the metagraph.
        self.metagraph.sync(subtensor=self.subtensor)

        # Check if the metagraph axon info has changed.
        if previous_metagraph.axons == self.metagraph.axons:
            return

        logger.info(
            "Metagraph updated, re-syncing hotkeys, dendrite pool and moving averages"
        )
        # Zero out all hotkeys that have been replaced.
        for uid, hotkey in enumerate(previous_metagraph.hotkeys):
            if hotkey != self.metagraph.hotkeys[uid]:
                self.scores[uid] = 0  # hotkey has been replaced

        # Check to see if the metagraph has changed size.
        # If so, we need to add new hotkeys and moving averages.
        if len(previous_metagraph.hotkeys) < len(self.metagraph.hotkeys):
            # Update the size of the moving average scores.
            new_moving_average = torch.zeros(len(self.metagraph.hotkeys))
            min_len = min(len(previous_metagraph.hotkeys), len(self.scores))
            new_moving_average[:min_len] = self.scores[:min_len]
            async with self._scores_alock:
                self.scores = torch.clamp(new_moving_average, min=0.0)

    async def update_scores(self, hotkey_to_scores: dict[str, float]):
        """Performs exponential moving average on the scores based on the rewards received from the miners,
        after setting the self.scores variable here, `set_weights` will be called to set the weights on chain.
        """
        if not hotkey_to_scores:
            logger.warning("hotkey_to_scores is empty, skipping score update")
            return

        nan_value_indices = np.isnan(list(hotkey_to_scores.values()))
        if nan_value_indices.any():
            logger.warning(f"NaN values detected in rewards: {hotkey_to_scores}")
            return

        # Compute forward pass rewards, assumes uids are mutually exclusive.
        # scores dimensions might have been updated after resyncing... len(uids) != len(self.scores)
        rewards = torch.zeros((len(self.metagraph.hotkeys),))
        existing_scores = torch.zeros((len(self.metagraph.hotkeys),))
        for index, (key, value) in enumerate(hotkey_to_scores.items()):
            # handle nan values
            if nan_value_indices[index]:
                rewards[key] = 0.0  # type: ignore
            # search metagraph for hotkey and grab uid
            try:
                uid = self.metagraph.hotkeys.index(key)
            except ValueError:
                logger.warning("Old hotkey found from previous metagraph")
                continue

            logger.info(f"Score for hotkey {key} is {value}")
            rewards[uid] = value

            # self.scores is a tensor already based on uids
            # use this logic to ensure
            # 1. rewards and existing_scores are the same length
            # 2. if hotkey is deregistered, the new participant will not benefit from existing scores
            if uid < len(self.scores):
                existing_scores[uid] = self.scores[uid]

        logger.info(f"Rewards: {rewards}")
        # Update scores with rewards produced by this step.
        # shape: [ metagraph.n ]
        alpha: float = self.config.neuron.moving_average_alpha
        # don't acquire lock here because we're already acquiring it in the CALLER
        async with self._scores_alock:
            _terminal_plot(
                f"scores before update, block: {self.block}", self.scores.numpy()
            )
            assert (
                existing_scores.shape == rewards.shape
            ), "Scores and rewards must be the same length when calculating moving average"

            self.scores = alpha * rewards + (1 - alpha) * existing_scores
            self.scores = torch.clamp(self.scores, min=0.0)
            _terminal_plot(
                f"scores after update, block: {self.block}", self.scores.numpy()
            )
        logger.info(f"Updated scores: {self.scores}")

    async def save_state(
        self,
    ):
        """Saves the state of the validator to the database."""
        if self.step == 0:
            return

        try:
            if np.count_nonzero(self.scores) == 0:
                logger.warning("Scores are all zeros, but saving anyway!")

            await ScoreStorage.save(self.scores)
            logger.success(f"📦 Saved validator state with scores: {self.scores}")
        except EmptyScores as e:
            logger.info(f"No need to to save validator state: {e}")
        except Exception as e:
            logger.error(f"Failed to save validator state: {e}")

    async def _load_state(self):
        try:
            scores = await ScoreStorage.load()

            if scores is None:
                num_processed_tasks = await ORM.get_num_processed_tasks()
                if num_processed_tasks > 0:
                    logger.error(
                        "Score record not found, but you have processed tasks."
                    )
                else:
                    logger.warning(
                        "Score record not found, and no tasks processed, this is okay if you're running for the first time."
                    )
                return None

            logger.success(f"Loaded validator state: {scores=}")
            async with self._scores_alock:
                # if metagraph has more hotkeys than scores, adjust length
                if len(scores) < len(self.metagraph.hotkeys):
                    logger.warning(
                        "Scores state is less than current metagraph hotkeys length, adjusting length. This should only happen when subnet is not at max UIDs yet."
                    )
                    # length adjusted scores
                    adjusted_scores = torch.zeros(len(self.metagraph.hotkeys))
                    adjusted_scores[: len(scores)] = scores
                    logger.info(
                        f"Load state: adjusted scores shape from {scores.shape} to {adjusted_scores.shape}"
                    )
                    self.scores = torch.clamp(adjusted_scores, 0.0)
                else:
                    self.scores = torch.clamp(scores, 0.0)

                _terminal_plot(
                    f"scores on load, block: {self.block}", self.scores.numpy()
                )

        except Exception as e:
            logger.error(
                f"Unexpected error occurred while loading validator state: {e}"
            )
            return None

    def load_state(self):
        """Loads the state of the validator from a file."""
        try:
            self.loop.run_until_complete(self._load_state())
        except Exception as e:
            logger.error(f"Failed to load validator state: {e}")
            pass

    def should_sync_metagraph(self):
        """
        Check if enough epoch blocks have elapsed since the last checkpoint to sync.
        """
        return (
            self.block - self.metagraph.last_update[self.uid]
        ) > self.config.neuron.epoch_length

    def should_set_weights(self) -> bool:
        # Don't set weights on initialization.
        if self.step == 0:
            return False

        # Define appropriate logic for when set weights.
        return (
            self.block - self.metagraph.last_update[self.uid]
        ) > self.config.neuron.epoch_length

    async def sync(self):
        has_connection = await self._ensure_subtensor_connection()
        if not has_connection:
            logger.warning("Subtensor connection failed - continuing with partial sync")

        self.check_registered()

        if self.should_sync_metagraph():
            await self.resync_metagraph()

        if self.should_set_weights():
            await self.set_weights()

        await self.save_state()

    @property
    def block(self):
        return self._last_block

    async def _try_reconnect_subtensor(self):
        self._block_check_attempts += 1
        if self._block_check_attempts >= self.MAX_BLOCK_CHECK_ATTEMPTS:
            logger.error(
                f"Failed to reconnect after {self.MAX_BLOCK_CHECK_ATTEMPTS} attempts"
            )
            return False

        try:
            logger.info(
                f"Attempting to reconnect to subtensor (attempt {self._block_check_attempts}/{self.MAX_BLOCK_CHECK_ATTEMPTS})..."
            )
            if hasattr(self.subtensor.substrate, "websocket"):
                self.subtensor.substrate.websocket.close()

            if hasattr(self.subtensor.substrate, "ws"):
                self.subtensor.substrate.ws.close()

            self.subtensor = bt.subtensor(config=self.subtensor.config)
            await asyncio.sleep(1)
            return True
        except Exception as e:
            logger.error(f"Failed to reconnect to subtensor: {e}")
            return await self._try_reconnect_subtensor()

    async def _ensure_subtensor_connection(self):
        async with self._connection_lock:
            try:
                self.subtensor.get_current_block()
                self._block_check_attempts = 0
                return True
            except (BrokenPipeError, ConnectionError):
                logger.warning("Connection lost, attempting immediate reconnection")
                return await self._try_reconnect_subtensor()
            except Exception as e:
                logger.error(f"Unexpected error checking connection: {e}")
                return False

    # ---------------------------------------------------------------------------- #
    #                         VALIDATOR CORE FUNCTIONS                             #
    # ---------------------------------------------------------------------------- #
    async def log_validator_status(self):
        """
        Periodically logs the status of the validator, including the current block and time.
        This function runs in a loop until the validator is signaled to exit.
        """
        while not self._should_exit:
            logger.info(
                f"Validator running... block:{str(self.block)} time: {time.time()}"
            )
            await asyncio.sleep(dojo.VALIDATOR_STATUS)

    async def send_heartbeats(self):
        """Perform a health check periodically to ensure and check which miners are reachable"""
        while True:
            await asyncio.sleep(dojo.VALIDATOR_HEARTBEAT)
            try:
                all_miner_uids = await extract_miner_uids()
                logger.info(f"Sending heartbeats to {len(all_miner_uids)} miners")

                axons: list[bt.AxonInfo] = [
                    self.metagraph.axons[uid] for uid in all_miner_uids
                ]

                # Send heartbeats in batches
                batch_size = 10
                active_hotkeys = set()

                for i in range(0, len(axons), batch_size):
                    batch = axons[i : i + batch_size]
                    responses: List[Heartbeat] = await self.dendrite.forward(
                        axons=batch, synapse=Heartbeat(), deserialize=False, timeout=12
                    )
                    # Process batch responses
                    active_hotkeys.update(
                        r.axon.hotkey for r in responses if r and r.ack and r.axon
                    )

                active_uids = {
                    uid
                    for uid, axon in enumerate(self.metagraph.axons)
                    if axon.hotkey in active_hotkeys
                }

                async with self._uids_alock:
                    self._active_miner_uids = active_uids

                logger.info(
                    f"⬇️ Heartbeats acknowledged by active miners: {sorted(active_uids)}"
                )
            except Exception as e:
                logger.error(f"Error in sending heartbeats: {e}", exc_info=True)

    async def run(self):
        logger.info(f"Validator starting at block: {str(self.block)}")

        # This loop maintains the validator's operations until intentionally stopped.
        while True:
            try:
                # Check if there are any active miners. If no active miners, skip the request generation.
                if not self._active_miner_uids:
                    logger.info(
                        f"No active miners to send request to... sleeping for {dojo.VALIDATOR_RUN} seconds"
                    )
                    await asyncio.sleep(dojo.VALIDATOR_RUN)
                    continue
                # Group related operations in a single async context
                async with self._request_alock:
                    (
                        synthetic_task,
                        ground_truth,
                        obfuscated_model_to_model,
                    ) = await self._generate_synthetic_request()

                    if synthetic_task:
                        await self.send_request(
                            synthetic_task, ground_truth, obfuscated_model_to_model
                        )

                if self._should_exit:
                    logger.info("Validator should stop...")
                    break

                # Clear history after successful operations and to avoid memory leak
                self.dendrite.synapse_history.clear()
                self.step += 1

                # Sync metagraph and potentially set weights.
                await self.sync()
                await asyncio.sleep(dojo.VALIDATOR_RUN)
            except KeyboardInterrupt:
                # Handle shutdown gracefully
                await self._cleanup()
                return
            except FatalSyntheticGenerationError:
                # if synthetic-API is unresponsive, shut down validator.
                await self._cleanup()
                raise
            # In case of unforeseen errors, the validator will log the error and continue operations.
            except Exception as err:
                logger.error(f"Error during validation: {err}")
                logger.debug(traceback.format_exc())
                await asyncio.sleep(dojo.VALIDATOR_RUN)

        # Cleanup on exit
        await self._cleanup()

    async def update_tasks_polling(self):
        """
        Periodically updates task results for expired tasks every 15 minutes.
        Decoupled from scoring function to allow more frequent updates.
        """
        while True:
            await asyncio.sleep(dojo.VALIDATOR_UPDATE_TASK)  # 15 minutes
            try:
                # Grab tasks that were expired TASK_DEADLINE duration ago
                expire_from = datetime_as_utc(datetime.now(timezone.utc)) - timedelta(
                    hours=2
                )
                expire_to = datetime_as_utc(datetime.now(timezone.utc))
                logger.info(
                    f"Updating with expire_from: {expire_from} and expire_to: {expire_to}"
                )

                # Update task results before scoring
                await self.update_task_results(
                    expire_from=expire_from,
                    expire_to=expire_to,
                )

                logger.success("✓ Task results updated successfully")
            except Exception:
                logger.error("Error in updating task results")
                traceback.print_exc()
            finally:
                gc.collect()

    async def score_and_send_feedback(self):
        """
        Periodically scores tasks and sends feedback every hour.
        Uses a buffer period to ensure tasks have had sufficient update cycles.
        """
        while True:
            await asyncio.sleep(dojo.VALIDATOR_UPDATE_SCORE)  # 60 minutes
            # for each hotkey, a list of scores from all tasks being scored
            hotkey_to_all_scores = defaultdict(list)
            try:
                # Get tasks that expired between 2 hours ago and 30 minutes ago
                # This creates a 30-minute buffer to ensure tasks have been updated sufficiently
                now = datetime_as_utc(datetime.now(timezone.utc))
                expire_from = now - timedelta(hours=2)
                expire_to = now - timedelta(
                    minutes=dojo.BUFFER_PERIOD
                )  # 30-minute buffer

                logger.info("📝 performing scoring ...")
                processed_request_ids = []

                batch_size = 10
                async for task_batch in self._get_task_batches(
                    batch_size, expire_from, expire_to
                ):
                    if not task_batch:
                        continue

                    for task in task_batch:
                        processed_id, hotkey_to_score = await self._score_task(task)
                        if processed_id:
                            processed_request_ids.append(processed_id)
                        for hotkey, score in hotkey_to_score.items():
                            hotkey_to_all_scores[hotkey].append(score)

                if processed_request_ids:
                    await ORM.mark_validator_task_as_processed(processed_request_ids)

                logger.success(
                    f"📝 All tasks processed, total tasks: {len(processed_request_ids)}"
                )

                # average scores across all tasks being scored by this trigger to update_scores
                # so miners moving average decay is lower and we incentivise quality > quantity
                final_hotkey_to_score = {
                    hotkey: sum(scores) / len(scores)
                    for hotkey, scores in hotkey_to_all_scores.items()
                    if scores
                }
                logger.info(
                    f"📝 Got hotkey to score across all tasks between expire_at from:{expire_from} and expire_at to:{expire_to}: {final_hotkey_to_score}"
                )
                await self.update_scores(hotkey_to_scores=final_hotkey_to_score)

                # upload scores to analytics API after updating.
                # record last successful upload time.
                self.last_anal_upload_time = await run_analytics_upload(
                    self._scores_alock, self.last_anal_upload_time, expire_to
                )
            except Exception:
                logger.error("Error in score_and_send_feedback")
                traceback.print_exc()
            finally:
                gc.collect()

    async def update_task_results(
        self, expire_from: datetime, expire_to: datetime
    ) -> None:
        try:
            logger.info("Updating Dojo task completions...")
            batch_size: int = 10

            async for task_batch in self._get_task_batches(
                batch_size, expire_from, expire_to
            ):
                if not task_batch:
                    continue

                # Process multiple tasks concurrently
                tasks = [self._update_task_results(task) for task in task_batch]
                miner_responses_lists = await asyncio.gather(*tasks)

                all_miner_responses = []
                for responses in miner_responses_lists:
                    if responses:
                        all_miner_responses.extend(responses)

                for i in range(0, len(all_miner_responses), batch_size):
                    batch = all_miner_responses[i : i + batch_size]
                    if batch:
                        await self._update_miner_raw_scores_batch(
                            batch[0].task_id,  # Use first response's task_id
                            batch,
                        )

        except NoNewExpiredTasksYet as e:
            logger.info(f"No new expired tasks yet: {e}")
        except Exception as e:
            logger.error(f"Error during Dojo task monitoring: {str(e)}")
            logger.debug(f"Traceback: {traceback.format_exc()}")

    # ---------------------------------------------------------------------------- #
    #                         VALIDATOR HELPER FUNCTIONS                           #
    # ---------------------------------------------------------------------------- #

    # Validator Setup Functions
    def check_registered(self) -> bool:
        """
        Check if the validator's hotkey is registered on the network.
        Returns True if registered, raises ValueError if not.
        """
        try:
            is_registered = self.subtensor.is_hotkey_registered(
                netuid=self.config.netuid,
                hotkey_ss58=self.vali_hotkey,
            )
            if not is_registered:
                raise ValueError(
                    f"Wallet: {self.wallet} is not registered on netuid {self.config.netuid}. "
                    f"Please register the hotkey using `btcli s register` before trying again"
                )
            return True

        except Exception as e:
            logger.error(f"Failed to check registration status: {str(e)}")
            raise

    # Validator Run helper functions
    async def _cleanup(self):
        """Handle cleanup operations when shutting down"""
        self.axon.stop()
        logger.success("Validator axon stopped")

    async def _generate_synthetic_request(
        self,
    ) -> tuple[TaskSynapseObject | None, dict[str, int] | None, ObfuscatedModelMap]:
        """
        Generate a synthetic request for code generation tasks.

        Returns:
            tuple[TaskSynapseObject | None, dict[str, int] | ObfuscatedModelMap]: Tuple containing the generated task synapse object
            and ground truth, or None if generation fails
        """
        task_id = get_new_uuid()
        try:
            data: SyntheticQA | None = await SyntheticAPI.get_qa()
            if not data or not data.responses:
                logger.error("Invalid or empty data returned from synthetic data API")
                return None, None, {}

            # Create criteria for each completion response
            criteria: List[CriteriaType] = [
                ScoreCriteria(
                    min=1.0,
                    max=100.0,
                )
            ]

            # Set criteria_types for each completion response
            for response in data.responses:
                response.criteria_types = criteria

            obfuscated_model_to_model = self.obfuscate_model_names(data.responses)
            synapse = TaskSynapseObject(
                task_id=task_id,
                prompt=data.prompt,
                task_type=str(TaskTypeEnum.CODE_GENERATION),
                expire_at=set_expire_time(dojo.TASK_DEADLINE),
                completion_responses=data.responses,
            )

            return synapse, data.ground_truth, obfuscated_model_to_model
        except (
            ValueError,
            aiohttp.ClientError,
            SyntheticGenerationError,
        ) as e:
            logger.error(
                f"Failed to generate synthetic request: {type(e).__name__}: {str(e)}"
            )
        except FatalSyntheticGenerationError as e:
            # propagate FatalSyntheticGenerationError upstream to trigger validator shutdown.
            logger.error("QA generation failed after all retry attempts")
            raise e
        except Exception as e:
            logger.error(f"Unexpected error during synthetic data generation: {e}")
            logger.debug(f"Traceback: {traceback.format_exc()}")

        return None, None, {}

    async def send_request(
        self,
        synapse: TaskSynapseObject | None = None,
        ground_truth: dict[str, int] | None = None,
        obfuscated_model_to_model: ObfuscatedModelMap = {},
    ):
        if not synapse:
            logger.warning("No synapse provided... skipping")
            return

        if not self._active_miner_uids:
            logger.info("No active miners to send request to... skipping")
            return

        if not synapse.completion_responses:
            logger.warning("No completion responses to send... skipping")
            return

        start = get_epoch_time()
        sel_miner_uids = await self.get_miner_uids()

        axons = [self.metagraph.axons[uid] for uid in sel_miner_uids]

        if not axons:
            logger.warning("🤷 No axons to query ... skipping")
            return

        logger.info(
            f"⬆️ Sending task request for task id: {synapse.task_id}, miners uids:{sel_miner_uids} with expire_at: {synapse.expire_at}"
        )

        miner_responses: List[TaskSynapseObject] = await self._send_shuffled_requests(
            self.dendrite, axons, synapse
        )

        valid_miner_responses: List[TaskSynapseObject] = []
        for response in miner_responses:
            try:
                if not response.dojo_task_id:
                    continue

                # map obfuscated model names back to the original model names
                real_model_ids = []
                if response.completion_responses:
                    for i, completion in enumerate(response.completion_responses):
                        found_model_id = obfuscated_model_to_model.get(
                            completion.model, None
                        )
                        real_model_ids.append(found_model_id)
                        if found_model_id:
                            response.completion_responses[i].model = found_model_id
                            synapse.completion_responses[i].model = found_model_id

                if any(c is None for c in real_model_ids):
                    logger.warning("Failed to map obfuscated model to original model")
                    continue

                response.miner_hotkey = response.axon.hotkey if response.axon else None
                # Get coldkey from metagraph using hotkey index
                if response.axon and response.axon.hotkey:
                    try:
                        hotkey_index = self.metagraph.hotkeys.index(
                            response.axon.hotkey
                        )
                        response.miner_coldkey = self.metagraph.coldkeys[hotkey_index]
                    except ValueError:
                        response.miner_coldkey = None
                else:
                    response.miner_coldkey = None
                valid_miner_responses.append(response)

            except Exception as e:
                logger.error(f"Error processing miner response: {e}")
                continue

        logger.info(f"⬇️ Received {len(valid_miner_responses)} valid responses")
        if not valid_miner_responses:
            logger.info("No valid miner responses to process... skipping")
            return

        # include the ground_truth to keep in data manager
        synapse.ground_truth = ground_truth
        synapse.dendrite.hotkey = self.vali_hotkey

        logger.info("Attempting to saving dendrite response")
        if not await ORM.save_task(
            validator_task=synapse,
            miner_responses=valid_miner_responses,
            ground_truth=ground_truth or {},
        ):
            logger.error("Failed to save dendrite response")
            return

        logger.success(f"Saved dendrite response for task id: {synapse.task_id}")
        logger.info(
            f"Sending request to miners & processing took {get_epoch_time() - start}"
        )
        return

    @staticmethod
    async def _send_shuffled_requests(
        dendrite: bt.dendrite, axons: List[bt.AxonInfo], synapse: TaskSynapseObject
    ) -> list[TaskSynapseObject]:
        """
        Send shuffled requests to miners in batches for parallel processing.

        Args:
            dendrite: Dendrite instance for network communication
            axons: List of miner axons to send requests to
            synapse: Original task synapse object

        Returns:
            list[TaskSynapseObject]: Flattened list of all miner responses
        """
        all_responses = []
        batch_size = 10

        if not synapse.completion_responses:
            logger.warning("No completion responses to send... skipping")
            return all_responses

        for i in range(0, len(axons), batch_size):
            batch_axons = axons[i : i + batch_size]
            tasks = []

            for axon in batch_axons:
                # shuffle synapse Responses
                shuffled_completions = random.sample(
                    synapse.completion_responses,
                    k=len(synapse.completion_responses),
                )

                # Apply obfuscation to each completion's files
                # TODO re-nable obfuscation
                # await Validator._obfuscate_completion_files(shuffled_completions)

                shuffled_synapse = TaskSynapseObject(
                    epoch_timestamp=synapse.epoch_timestamp,
                    task_id=synapse.task_id,
                    prompt=synapse.prompt,
                    task_type=synapse.task_type,
                    expire_at=synapse.expire_at,
                    completion_responses=shuffled_completions,
                )

                tasks.append(
                    dendrite.forward(
                        axons=[axon],
                        synapse=shuffled_synapse,
                        deserialize=False,
                        timeout=12,
                    )
                )

            # Gather results for this batch and flatten the list
            batch_responses = await asyncio.gather(*tasks)
            flat_batch_responses = [
                response for sublist in batch_responses for response in sublist
            ]
            all_responses.extend(flat_batch_responses)

            logger.info(
                f"Processed batch {i // batch_size + 1} of {(len(axons) - 1) // batch_size + 1}"
            )

        return all_responses

    # Validator update_score_and_send_feedback helper functions
    def _get_validator_hotkeys(self) -> List[str]:
        """Get the hotkeys of the validators in the metagraph.

        Returns a list of validator hotkeys.
        """
        validator_hotkeys: List[str] = [
            hotkey
            for uid, hotkey in enumerate(self.metagraph.hotkeys)
            if not is_miner(self.metagraph, uid)
        ]
        if get_config().ignore_min_stake:
            validator_hotkeys.append(self.vali_hotkey)
        return validator_hotkeys

    async def _get_task_batches(
        self,
        batch_size: int,
        expire_from: datetime,
        expire_to: datetime,
    ) -> AsyncGenerator[List[DendriteQueryResponse], None]:
        """Get task in batches from the database"""
        async for task_batch, has_more_batches in ORM.get_expired_tasks(
            batch_size=batch_size,
            expire_from=expire_from,
            expire_to=expire_to,
        ):
            # Yield task batch first before break if no more batches
            yield task_batch

            if not has_more_batches:
                logger.success(
                    "No more unexpired tasks found for processing, exiting task monitoring."
                )
                gc.collect()
                break

    async def _update_task_results(
        self, task: DendriteQueryResponse
    ) -> List[TaskSynapseObject]:
        """
        Returns a list of updated miner responses
        """
        # logger.info(
        #     f"Updating task results for task id: {task.validator_task.dojo_task_id}"
        # )
        task_id: str = task.validator_task.task_id
        obfuscated_to_real_model_id: Dict[str, str] = await ORM.get_real_model_ids(
            task_id
        )

        updated_miner_responses: List[TaskSynapseObject] = []

        batch_size = 30
        # Returns ceiling of the division to get number of batches to process
        num_batches = math.ceil(len(task.miner_responses) / batch_size)

        for i in range(0, len(task.miner_responses), batch_size):
            batch: List[TaskSynapseObject] = task.miner_responses[i : i + batch_size]

<<<<<<< HEAD
            # Get the miner UIDs and create identifier tuples for logging
            miner_uids = []
            for miner_response in batch:
                hotkey = miner_response.miner_hotkey
                hotkey_short = hotkey[:6] if hotkey else "None"

                try:
                    uid = self.metagraph.hotkeys.index(hotkey) if hotkey else None
                    miner_uids.append((hotkey_short, uid))
                except ValueError:
                    miner_uids.append((hotkey_short, None))

            logger.debug(
                f"Processing miner responses batch {i // batch_size + 1} of {num_batches} for validator task request: {task.validator_task.task_id} "
                f"to miners: {miner_uids}"
            )
            # logger.info(f"Preparing requests to miners: {miner_uids}")
=======
            logger.info(f"Processing batch {i // batch_size + 1} of {num_batches}")
>>>>>>> 56e3e369

            tasks = [
                self._update_miner_response(miner_response, obfuscated_to_real_model_id)
                for miner_response in batch
            ]
            results = await asyncio.gather(*tasks, return_exceptions=True)

            for result in results:
<<<<<<< HEAD
                if result is None:
                    # logger.info("Result is None, skipping")
                    pass
                elif isinstance(result, TaskSynapseObject):
=======
                if isinstance(result, TaskSynapseObject):
>>>>>>> 56e3e369
                    updated_miner_responses.append(result)
                elif isinstance(result, InvalidMinerResponse):
                    logger.error(f"Invalid miner response: {result}")
                elif isinstance(result, Exception):
                    logger.error(f"Unexpected error: {result}")

            # After processing all results, determine successful and failed miners
            successful_identifiers = []
            failed_identifiers = []

            # Get the hotkeys of successful miners from updated_miner_responses
            successful_hotkeys = {
                miner_response.miner_hotkey
                for miner_response in updated_miner_responses
                if miner_response.miner_hotkey
            }

            # Classify each miner as successful or failed
            for idx, miner_response in enumerate(batch):
                hotkey = miner_response.miner_hotkey
                if not hotkey:
                    continue

                identifier = miner_uids[idx]
                if hotkey in successful_hotkeys:
                    successful_identifiers.append(identifier)
                else:
                    failed_identifiers.append(identifier)

            # Log successful and failed miners
            logger.debug(f"Successful responses from miners: {successful_identifiers}")
            if failed_identifiers:
                logger.warning(
                    f"Failed to get responses from miners: {failed_identifiers}"
                )

            logger.success(
                f"Completed processing {len(updated_miner_responses)} miner responses in {num_batches} batches"
            )
        return updated_miner_responses

    async def _update_miner_response(
        self,
        miner_response: TaskSynapseObject,
        obfuscated_to_real_model_id: Dict[str, str],
    ) -> TaskSynapseObject | None:
        """
        Gets task results from a miner. Calculates the average across all task results.

        If no task results, return None. Else append it to miner completion response.
        """
        # Validate miner response
        if (
            not miner_response.axon
            or not hasattr(miner_response.axon, "hotkey")
            or not miner_response.axon.hotkey
            or not miner_response.dojo_task_id
        ):
            raise InvalidMinerResponse(
                f"""Missing hotkey, task_id, or axon:
                axon: {miner_response.axon}
                hotkey: {miner_response.axon.hotkey if miner_response.axon else None}
                dojo_task_id: {miner_response.dojo_task_id}"""
            )

        # Fetch task results
        task_results: List[TaskResult] = await self._get_task_results_from_miner(
            miner_response.axon.hotkey, miner_response.dojo_task_id
        )

        if not task_results:
<<<<<<< HEAD
            # logger.debug("No task results from miner, skipping")
=======
            logger.info(
                f"No task results from miner: {miner_response.axon.hotkey} for validator task id: {miner_response.task_id}, platform task id: {miner_response.dojo_task_id}, skipping"
            )
>>>>>>> 56e3e369
            return None

        # Update the task results in the database
        success = await ORM.update_miner_task_results(
            miner_hotkey=miner_response.axon.hotkey,
            dojo_task_id=miner_response.dojo_task_id,
            task_results=task_results,
        )

        if not success:
            logger.warning(
                f"Failed to update task_result for miner {miner_response.axon.hotkey}"
            )

        # Calculate average scores
        model_id_to_avg_score = self._calculate_averages(
            task_results, obfuscated_to_real_model_id
        )

        # Check for completion responses
        if not miner_response.completion_responses:
            logger.info("No completion responses, skipping")
            return None

        for completion in miner_response.completion_responses:
            if completion.completion_id in model_id_to_avg_score:
                completion.score = model_id_to_avg_score[completion.completion_id]

        return miner_response

    async def _get_task_results_from_miner(
        self, miner_hotkey: str, dojo_task_id: str
    ) -> list[TaskResult]:
        """Fetch task results from the miner's Axon using Dendrite.

        Args:
            miner_hotkey (str): The hotkey of the miner to query
            dojo_task_id (str): The ID of the task to fetch results for

        Returns:
            list[TaskResult]: List of task results or empty list if request fails
        """
        if not self.dendrite:
            logger.error("Dendrite not initialized")
            return []

        try:
            try:
                axon_index = self.metagraph.hotkeys.index(miner_hotkey)
            except ValueError:
                logger.warning(f"Miner hotkey {miner_hotkey} not found in metagraph")
                return []

            miner_axon = self.metagraph.axons[axon_index]

            # Send the request via Dendrite and get the response
            responses: list[TaskResultRequest] = await self.dendrite.forward(  # type: ignore
                axons=[miner_axon],
                synapse=TaskResultRequest(dojo_task_id=dojo_task_id),
                deserialize=False,
                timeout=30,
            )

            if not responses or not responses[0]:
                logger.info(
                    f"No results from miner {miner_hotkey} for task {dojo_task_id}"
                )
                return []

            return responses[0].task_results

        except Exception as e:
            logger.error(f"Error fetching from miner {miner_hotkey}: {str(e)}")
            return []

    @staticmethod
    def _calculate_averages(
        task_results: list[TaskResult], obfuscated_to_real_model_id
    ) -> dict[str, float]:
        """Calculate average scores for each model from task results.

        Args:
            task_results: List of task results containing scores
            obfuscated_to_real_model_id: Mapping of obfuscated to real model IDs

        Returns:
            Dictionary mapping model IDs to their average scores
        """
        model_id_to_total_score = defaultdict(float)
        num_scores_by_workers = 0

        for result in task_results:
            for result_data in result.result_data:
                model = getattr(result_data, "model", None)
                criteria = getattr(result_data, "criteria", None)
                if model is not None and criteria and len(criteria) > 0:
                    # TODO refactor to handle multiple criteria, when we have more than one criterion
                    criterion = criteria[0]
                    if criterion.get("type") == CriteriaTypeEnum.SCORE:
                        real_model_id = obfuscated_to_real_model_id.get(model, model)
                        model_id_to_total_score[real_model_id] += criterion.get(
                            "value", 0
                        )
                        num_scores_by_workers += 1

        # Calculate averages
        return {
            model_id: (total_score / num_scores_by_workers)
            for model_id, total_score in model_id_to_total_score.items()
        }

    async def _update_miner_raw_scores_batch(
        self,
        task_id: str,
        miner_responses: List[TaskSynapseObject],
        max_retries: int = 20,
    ) -> None:
        """
        Update the miner raw scores in the database in batches

        If there are any failed updates, retry using failed_indices.
        """
        remaining_responses = miner_responses

        for attempt in range(max_retries):
            try:
                (
                    success,
                    failed_indices,
                ) = await ORM.update_miner_raw_scores(remaining_responses)
                if success:
                    logger.success(
                        f"Successfully updated {len(remaining_responses)} miner completions for request {task_id}"
                    )
                    return
                else:
                    if attempt == max_retries - 1:
                        logger.error(
                            f"Failed to update {len(failed_indices)} miner completions after {max_retries} attempts"
                        )
                    else:
                        logger.warning(
                            f"Retrying {len(failed_indices)} failed updates, attempt {attempt + 2}/{max_retries}"
                        )
                        remaining_responses = [
                            remaining_responses[i] for i in failed_indices
                        ]
                        await asyncio.sleep(2**attempt)

            except Exception as e:
                if attempt == max_retries - 1:
                    logger.error(
                        f"Error updating miner completions batch after {max_retries} attempts: {e}"
                    )
                else:
                    logger.warning(f"Error during attempt {attempt + 1}, retrying: {e}")
                    await asyncio.sleep(2**attempt)

    async def _score_task(
        self, task: DendriteQueryResponse
    ) -> tuple[str, Dict[str, float]]:
        """Process a task and calculate the scores for the miner responses"""
        if not task.miner_responses:
            logger.warning("📝 No miner responses, skipping task")
            return task.validator_task.task_id, {}

        hotkey_to_scores = {}
        try:
            updated_miner_responses = Scoring.calculate_score(
                validator_task=task.validator_task,
                miner_responses=task.miner_responses,
            )

            # Create hotkey_to_completion_responses mapping and hotkey_to_scores mapping
            hotkey_to_completion_responses = {}
            for miner_response in updated_miner_responses:
                if miner_response.axon and miner_response.axon.hotkey:
                    hotkey_to_completion_responses[miner_response.axon.hotkey] = (
                        miner_response.completion_responses
                    )

                    # Get ground truth score from the first completion response that has one
                    if miner_response.completion_responses:
                        for completion in miner_response.completion_responses:
                            if (
                                completion.criteria_types
                                and completion.criteria_types[0].scores
                                and completion.criteria_types[
                                    0
                                ].scores.ground_truth_score
                                is not None
                            ):
                                hotkey_to_scores[miner_response.axon.hotkey] = (
                                    completion.criteria_types[
                                        0
                                    ].scores.ground_truth_score
                                )
                                break

            if not hotkey_to_completion_responses:
                logger.info("📝 Did not manage to generate a dict of hotkey to score")
                return task.validator_task.task_id, {}

            success, failed_hotkeys = await ORM.update_miner_scores(
                task_id=task.validator_task.task_id,
                miner_responses=updated_miner_responses,
            )

            if not success:
                logger.error(f"Failed to update scores for hotkeys: {failed_hotkeys}")

        except Exception as e:
            logger.error(
                f"📝 Error occurred while calculating scores: {e}. Request ID: {task.validator_task.task_id}"
            )
            return task.validator_task.task_id, {}

        logger.info(
            f"📝 Received {len(task.miner_responses)} responses from miners. "
            f"Processed {len(hotkey_to_completion_responses.keys())} responses for scoring."
        )

        await self.send_scores(
            synapse=ScoringResult(
                task_id=task.validator_task.task_id,
                hotkey_to_completion_responses=hotkey_to_completion_responses,
            ),
            hotkeys=list(hotkey_to_completion_responses.keys()),
        )

        return task.validator_task.task_id, hotkey_to_scores

    async def _get_dojo_task_scores_and_gt(
        self, miner_responses: List[TaskSynapseObject]
    ):
        """Get the scores and ground truth for each miner response"""
        hotkey_to_dojo_task_scores_and_gt = []
        for miner_response in miner_responses:
            if miner_response.dojo_task_id is not None:
                model_to_score_and_gt_map = (
                    await ORM.get_scores_and_ground_truth_by_dojo_task_id(
                        miner_response.dojo_task_id
                    )
                )
                hotkey_to_dojo_task_scores_and_gt.append(
                    {
                        "hotkey": (
                            miner_response.axon.hotkey if miner_response.axon else None
                        ),
                        "dojo_task_id": miner_response.dojo_task_id,
                        "scores_and_gt": model_to_score_and_gt_map,
                    }
                )
        return hotkey_to_dojo_task_scores_and_gt

    async def block_headers_callback(self, block: dict):
        logger.trace(f"Received block headers {block}")
        block_header = parse_block_headers(block)
        block_number = block_header.number.to_int()
        self._last_block = block_number<|MERGE_RESOLUTION|>--- conflicted
+++ resolved
@@ -1111,7 +1111,6 @@
         for i in range(0, len(task.miner_responses), batch_size):
             batch: List[TaskSynapseObject] = task.miner_responses[i : i + batch_size]
 
-<<<<<<< HEAD
             # Get the miner UIDs and create identifier tuples for logging
             miner_uids = []
             for miner_response in batch:
@@ -1129,9 +1128,6 @@
                 f"to miners: {miner_uids}"
             )
             # logger.info(f"Preparing requests to miners: {miner_uids}")
-=======
-            logger.info(f"Processing batch {i // batch_size + 1} of {num_batches}")
->>>>>>> 56e3e369
 
             tasks = [
                 self._update_miner_response(miner_response, obfuscated_to_real_model_id)
@@ -1140,14 +1136,7 @@
             results = await asyncio.gather(*tasks, return_exceptions=True)
 
             for result in results:
-<<<<<<< HEAD
-                if result is None:
-                    # logger.info("Result is None, skipping")
-                    pass
-                elif isinstance(result, TaskSynapseObject):
-=======
                 if isinstance(result, TaskSynapseObject):
->>>>>>> 56e3e369
                     updated_miner_responses.append(result)
                 elif isinstance(result, InvalidMinerResponse):
                     logger.error(f"Invalid miner response: {result}")
@@ -1219,13 +1208,9 @@
         )
 
         if not task_results:
-<<<<<<< HEAD
-            # logger.debug("No task results from miner, skipping")
-=======
             logger.info(
                 f"No task results from miner: {miner_response.axon.hotkey} for validator task id: {miner_response.task_id}, platform task id: {miner_response.dojo_task_id}, skipping"
             )
->>>>>>> 56e3e369
             return None
 
         # Update the task results in the database
