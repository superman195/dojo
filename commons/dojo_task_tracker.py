import asyncio
import copy
import traceback
from collections import defaultdict
from datetime import datetime, timezone
from typing import Dict

import bittensor as bt
from bittensor.btlogging import logging as logger

import dojo
from commons.data_manager import DataManager
from commons.objects import ObjectManager
from commons.orm import ORM
from commons.utils import get_epoch_time
from database.prisma.models import Feedback_Request_Model
from dojo.protocol import (
    CriteriaTypeEnum,
    DendriteQueryResponse,
    MultiScoreCriteria,
    RankingCriteria,
    RidToHotKeyToTaskId,
    RidToModelMap,
    TaskExpiryDict,
    TaskResult,
    TaskResultRequest,
)


class DojoTaskTracker:
    _instance = None
    # request id -> miner hotkey -> task id
    # TODO @oom remove class attrs, load everything from db with pagination
    _rid_to_mhotkey_to_task_id: RidToHotKeyToTaskId = defaultdict(
        lambda: defaultdict(str)
    )
    _rid_to_model_map: RidToModelMap = defaultdict(lambda: defaultdict(str))
    _task_to_expiry: TaskExpiryDict = defaultdict(str)
    _lock = asyncio.Lock()
    _should_exit: bool = False

    def __new__(cls, *args, **kwargs):
        if cls._instance is None:
            cls._instance = super().__new__(cls)
        return cls._instance

    # TODO @oom remove this method
    @classmethod
    async def update_task_map(
        cls,
        request_id: str,
        fb_request_model: Feedback_Request_Model,
        obfuscated_model_to_model: Dict,
    ):
        dojo_responses = fb_request_model.miner_responses
        if dojo_responses is None or len(dojo_responses) == 0:
            logger.warning("No Dojo responses found")
            return

        async with cls._lock:
            valid_responses: list[Miner_Response_Model] = list(
                filter(
                    lambda r: r.request_id == request_id
                    and r.miner_hotkey
                    and r.dojo_task_id,
                    dojo_responses,
                )
            )
            logger.debug(
                f"Got {len(valid_responses)} valid Dojo responses to update task tracker"
            )

            if request_id not in cls._rid_to_mhotkey_to_task_id:
                cls._rid_to_mhotkey_to_task_id[request_id] = {}

            for r in valid_responses:
                cls._rid_to_mhotkey_to_task_id[request_id][r.miner_hotkey] = (
                    r.dojo_task_id
                )

                cls._task_to_expiry[r.dojo_task_id] = r.expire_at

            cls._rid_to_model_map[request_id] = obfuscated_model_to_model
        return

    # TODO @oom remove this method
    @classmethod
    async def remove_expired_tasks(cls):
        # Identify expired tasks
        current_time = datetime.now(timezone.utc)
        expired_tasks = [
            task_id
            for task_id, expiry_time in cls._task_to_expiry.items()
            if datetime.fromisoformat(expiry_time) < current_time
        ]

        async with cls._lock:
            for task_id in expired_tasks:
                # Remove from _rid_to_mhotkey_to_task_id
                for request_id, hotkeys in list(cls._rid_to_mhotkey_to_task_id.items()):
                    for hotkey, t_id in list(hotkeys.items()):
                        if t_id == task_id:
                            del cls._rid_to_mhotkey_to_task_id[request_id][hotkey]
                    if not cls._rid_to_mhotkey_to_task_id[
                        request_id
                    ]:  # This means no more hotkeys for this request, so remove the request
                        del cls._rid_to_mhotkey_to_task_id[request_id]
                # Remove from _task_to_expiry
                del cls._task_to_expiry[task_id]

        if len(expired_tasks):
            logger.info(f"Removed {len(expired_tasks)} expired tasks from task tracker")

    @classmethod
    async def get_task_results_from_miner(
        cls, miner_hotkey: str, task_id: str
    ) -> list[TaskResult]:
        """Fetch task results from the miner's Axon using Dendrite."""
        try:
            logger.info(
                f"Fetching task result from miner {miner_hotkey} for task {task_id}"
            )

            validator = ObjectManager.get_validator()

            dendrite: bt.dendrite = validator.dendrite
            metagraph = validator.metagraph

            if not dendrite:
                raise ValueError("Dendrite not initialized")

            # Prepare the synapse (data request) that will be sent via Dendrite
            task_synapse = TaskResultRequest(task_id=task_id)

            # Use Dendrite to communicate with the Axon
            miner_axon = metagraph.axons[metagraph.hotkeys.index(miner_hotkey)]
            if not miner_axon:
                raise ValueError(f"Miner Axon not found for hotkey: {miner_hotkey}")

            # Send the request via Dendrite and get the response
            response = await dendrite.forward(
                axons=[miner_axon], synapse=task_synapse, deserialize=False
            )

            logger.debug(f"TaskResult Response from miner {miner_hotkey}: {response}")

            if response and response[0]:
                logger.info(
                    f"Received task result from miner {miner_hotkey} for task {task_id}"
                )
                return response[0].task_results
            else:
                logger.warning(
                    f"No task results found from miner {miner_hotkey} for task {task_id}"
                )
                return []

        except Exception as e:
            logger.error(f"Error fetching task result from miner {miner_hotkey}: {e}")
            return []

    @classmethod
    async def monitor_task_completions(cls):
        SLEEP_SECONDS = 30
        await asyncio.sleep(dojo.DOJO_TASK_MONITORING)

        while not cls._should_exit:
            try:
                # Use get_unexpired_tasks to fetch unexpired tasks
                async for task_batch, has_more_batches in ORM.get_unexpired_tasks(
                    validator_hotkeys=list(cls._rid_to_mhotkey_to_task_id.keys()),
                    batch_size=10,
                ):
                    if not task_batch:
                        await asyncio.sleep(SLEEP_SECONDS)
                        continue

<<<<<<< HEAD
                    logger.info(
                        f"Monitoring task completions {get_epoch_time()} for {len(task_batch)} requests"
                    )
=======
                # Clean up expired tasks before processing
                await cls.remove_expired_tasks()
>>>>>>> 045f35cc

                if not cls._rid_to_mhotkey_to_task_id:
                    await asyncio.sleep(SLEEP_SECONDS)
                    continue

                for request_id in list(cls._rid_to_mhotkey_to_task_id.keys()):
                    miner_to_task_id = cls._rid_to_mhotkey_to_task_id[request_id]
                    processed_hotkeys = set()

                    data: (
                        DendriteQueryResponse | None
                    ) = await ORM.get_task_by_request_id(request_id)

                    if not data or not data.request:
                        logger.error(
                            f"No request on disk found for request id: {request_id}"
                        )
                        continue

                    for miner_hotkey, task_id in miner_to_task_id.items():
                        if not task_id:
                            logger.warning(
                                f"No task ID found for miner hotkey: {miner_hotkey}"
                            )
                            continue

                        task_results = await cls.get_task_results_from_miner(
                            miner_hotkey, task_id
                        )

                        if not task_results and not len(task_results) > 0:
                            logger.warning(
                                f"Task ID: {task_id} by miner: {miner_hotkey} has not been completed yet or no task results."
                            )
                            continue

                        logger.trace(
                            f"Request id: {request_id}, miner hotkey: {miner_hotkey}, task id: {task_id}"
                        )

                        # calculate average rank/scores across a single miner's workers
                        model_id_to_avg_rank = defaultdict(float)
                        model_id_to_avg_score = defaultdict(float)
                        # keep track so we average across the miner's worker pool
                        num_ranks_by_workers, num_scores_by_workers = 0, 0
                        for result in task_results:
                            for result_data in result.result_data:
                                type = result_data.type
                                value = result_data.value
                                if type == CriteriaTypeEnum.RANKING_CRITERIA:
                                    for model_id, rank in value.items():
                                        real_model_id = cls._rid_to_model_map.get(
                                            request_id
                                        ).get(model_id)
                                        model_id_to_avg_rank[real_model_id] += rank
                                    num_ranks_by_workers += 1
                                elif type == CriteriaTypeEnum.MULTI_SCORE:
                                    for model_id, score in value.items():
                                        real_model_id = cls._rid_to_model_map.get(
                                            request_id
                                        ).get(model_id)
                                        model_id_to_avg_score[real_model_id] += score
                                    num_scores_by_workers += 1

                        # dvide all sums by the number of ranks and scores
                        for model_id in model_id_to_avg_rank:
                            model_id_to_avg_rank[model_id] /= num_ranks_by_workers
                        for model_id in model_id_to_avg_score:
                            model_id_to_avg_score[model_id] /= num_scores_by_workers

                        # mimic miners responding to the dendrite call
                        miner_response = copy.deepcopy(data.request)
                        miner_response.axon = bt.TerminalInfo(
                            hotkey=miner_hotkey,
                        )
                        miner_response.dojo_task_id = task_id
                        for completion in miner_response.completion_responses:
                            model_id = completion.model

                            for criteria in miner_response.criteria_types:
                                if isinstance(criteria, RankingCriteria):
                                    completion.rank_id = int(
                                        model_id_to_avg_rank[model_id]
                                    )
                                elif isinstance(criteria, MultiScoreCriteria):
                                    completion.score = model_id_to_avg_score[model_id]

                        if model_id_to_avg_rank:
                            logger.trace(
                                f"Parsed request with ranks data: {model_id_to_avg_rank}"
                            )
                        if model_id_to_avg_score:
                            logger.trace(
                                f"Parsed request with scores data: {model_id_to_avg_score}"
                            )

                        # miner would have originally responded with the right task id
                        found_response = next(
                            (
                                r
                                for r in data.miner_responses
                                if r.axon.hotkey == miner_hotkey
                            ),
                            None,
                        )
                        if not found_response:
                            logger.warning(
                                "Miner response not found in data, this should never happen"
                            )
                            data.miner_responses.append(miner_response)
                        else:
                            data.miner_responses.remove(found_response)
                            data.miner_responses.append(miner_response)

                        status = (
                            await DataManager.overwrite_miner_responses_by_request_id(
                                request_id, data.miner_responses
                            )
                        )
                        logger.trace(
                            f"Appending Dojo task results for request id: {request_id}, was successful? {status}"
                        )
                        if status:
                            processed_hotkeys.add(miner_hotkey)

                    # determine if we should completely remove the request from the tracker
                    async with cls._lock:
                        if processed_hotkeys == set(miner_to_task_id.keys()):
                            del cls._rid_to_mhotkey_to_task_id[request_id]
                            del cls._rid_to_model_map[request_id]
                        else:
                            for hotkey in processed_hotkeys:
                                del cls._rid_to_mhotkey_to_task_id[request_id][hotkey]

                    ObjectManager.get_validator().save_state()

            except Exception as e:
                traceback.print_exc()
                logger.error(f"Error during Dojo task monitoring {str(e)}")
                pass
            await asyncio.sleep(SLEEP_SECONDS)

    @classmethod
    async def monitor_task_completions_draft(cls):
        SLEEP_SECONDS = 30
        await asyncio.sleep(dojo.DOJO_TASK_MONITORING)

        # Initialize cache for real model IDs
        # TODO could utilize in redis
        real_model_id_cache = {}

        while not cls._should_exit:
            try:
                # Fetch unexpired tasks using get_unexpired_tasks
                async for task_batch, has_more_batches in ORM.get_unexpired_tasks(
                    validator_hotkeys=[],  # Assuming you have a way to get relevant hotkeys
                    batch_size=10,
                ):
                    if not task_batch:
                        await asyncio.sleep(SLEEP_SECONDS)
                        continue

                    logger.info(
                        f"Monitoring task completions {get_epoch_time()} for {len(task_batch)} requests"
                    )

                    for data in task_batch:
                        request_id = data.request.request_id
                        miner_responses = data.miner_responses

                        # Check cache for real model IDs
                        if request_id not in real_model_id_cache:
                            # Fetch real model IDs and cache them
                            obfuscated_to_real_model_id = await ORM.get_real_model_ids(request_id)
                            real_model_id_cache[request_id] = obfuscated_to_real_model_id
                        else:
                            obfuscated_to_real_model_id = real_model_id_cache[request_id]

                        for miner_response in miner_responses:
                            if (
                                not miner_response.axon
                                or not miner_response.axon.hotkey
                                or not miner_response.dojo_task_id
                            ):
                                logger.warning(
                                    "Miner hotkey, or task_id not found in response"
                                )
                                continue

                            miner_hotkey = miner_response.axon.hotkey
                            task_id = miner_response.dojo_task_id
                            task_results = await cls.get_task_results_from_miner(
                                miner_hotkey, task_id
                            )

                            if not task_results and not len(task_results) > 0:
                                logger.warning(
                                    f"Task ID: {task_id} by miner: {miner_hotkey} has not been completed yet or no task results."
                                )
                                continue

                            # Process task result
                            model_id_to_avg_rank = defaultdict(float)
                            model_id_to_avg_score = defaultdict(float)
                            num_ranks_by_workers, num_scores_by_workers = 0, 0

                            for result in task_results:
                                for result_data in result.result_data:
                                    type = result_data.type
                                    value = result_data.value
                                    if type == CriteriaTypeEnum.RANKING_CRITERIA:
                                        for model_id, rank in value.items():
                                            real_model_id =  obfuscated_to_real_model_id.get(model_id)                                            model_id_to_avg_rank[real_model_id] += rank
                                            model_id_to_avg_rank[real_model_id] += rank
                                        num_ranks_by_workers += 1
                                    elif type == CriteriaTypeEnum.MULTI_SCORE:
                                        for model_id, score in value.items():
                                            real_model_id =  obfuscated_to_real_model_id.get(model_id) 
                                            model_id_to_avg_score[real_model_id] += score
                                        num_scores_by_workers += 1
                        
                            # Average the ranks and scores
                            for model_id in model_id_to_avg_rank:
                                model_id_to_avg_rank[model_id] /= num_ranks_by_workers
                            for model_id in model_id_to_avg_score:
                                model_id_to_avg_score[model_id] /= num_scores_by_workers
                                
                            # TODO @oom update the response with the new ranks and scores



            except Exception as e:
                traceback.print_exc()
                logger.error(f"Error during Dojo task monitoring {str(e)}")
                pass<|MERGE_RESOLUTION|>--- conflicted
+++ resolved
@@ -175,14 +175,12 @@
                         await asyncio.sleep(SLEEP_SECONDS)
                         continue
 
-<<<<<<< HEAD
-                    logger.info(
-                        f"Monitoring task completions {get_epoch_time()} for {len(task_batch)} requests"
-                    )
-=======
+                logger.info(
+                    f"Monitoring task completions {get_epoch_time()} for {len(cls._rid_to_mhotkey_to_task_id.keys())} requests"
+                )
+
                 # Clean up expired tasks before processing
                 await cls.remove_expired_tasks()
->>>>>>> 045f35cc
 
                 if not cls._rid_to_mhotkey_to_task_id:
                     await asyncio.sleep(SLEEP_SECONDS)
