--- conflicted
+++ resolved
@@ -106,16 +106,17 @@
         super().__init__(self.message)
 
 
-<<<<<<< HEAD
+class FatalSubtensorConnectionError(Exception):
+    """Raised when a fatal error occurs when all attempts failed to connect to the subtensor."""
+
+    def __init__(self, message):
+        self.message = message
+        super().__init__(self.message)
+
+
 class HFLStateNotContinuous(Exception):
     """Raised when the HFL States don't follow the sequence of: TF_PENDING, TF_COMPLETED, SF_PENDING, SF_COMPLETED, HFL_COMPLETED"""
 
     def __init__(self, message: str):
-=======
-class FatalSubtensorConnectionError(Exception):
-    """Raised when a fatal error occurs when all attempts failed to connect to the subtensor."""
-
-    def __init__(self, message):
->>>>>>> 01e733ec
         self.message = message
         super().__init__(self.message)