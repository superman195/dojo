--- conflicted
+++ resolved
@@ -1,11 +1,6 @@
 from datetime import datetime, timezone
 from typing import AsyncGenerator, List
 
-<<<<<<< HEAD
-from commons.exceptions import NoNewUnexpiredTasksYet, UnexpiredTasksAlreadyProcessed
-from database.mappers import map_feedback_request_model_to_feedback_request
-from database.prisma.models import Feedback_Request_Model, Ground_Truth_Model
-=======
 from bittensor.btlogging import logging as logger
 
 from commons.exceptions import (
@@ -20,8 +15,8 @@
 from database.prisma.errors import PrismaError
 from database.prisma.models import (
     Feedback_Request_Model,
-)
->>>>>>> 045f35cc
+    Ground_Truth_Model
+)
 from database.prisma.types import (
     Feedback_Request_ModelInclude,
     Feedback_Request_ModelWhereInput,
@@ -160,14 +155,14 @@
         yield [], False
 
     @staticmethod
-<<<<<<< HEAD
     async def get_real_model_ids(request_id: str) -> dict[str, str]:
         """Fetches a mapping of obfuscated model IDs to real model IDs for a given request ID."""
         ground_truths = await Ground_Truth_Model.prisma().find_many(
             where={"request_id": request_id}
         )
         return {gt.obfuscated_model_id: gt.real_model_id for gt in ground_truths}
-=======
+
+    @staticmethod
     async def mark_tasks_processed_by_request_ids(request_ids: list[str]) -> None:
         """Mark records associated with validator's request and miner's responses as processed.
 
@@ -240,5 +235,4 @@
     async def get_num_processed_tasks() -> int:
         return await Feedback_Request_Model.prisma().count(
             where={"is_processed": True, "parent_id": None}
-        )
->>>>>>> 045f35cc
+        )