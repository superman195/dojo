from datetime import datetime, timezone
from typing import AsyncGenerator, List

from bittensor.btlogging import logging as logger

from commons.exceptions import (
    InvalidMinerResponse,
    InvalidTask,
    NoNewUnexpiredTasksYet,
    UnexpiredTasksAlreadyProcessed,
)
from database.client import transaction
from database.mappers import (
    map_completion_response_to_model,
    map_feedback_request_model_to_feedback_request,
)
from database.prisma.errors import PrismaError
from database.prisma.models import (
    Feedback_Request_Model,
    Ground_Truth_Model
)
from database.prisma.types import (
    Feedback_Request_ModelInclude,
    Feedback_Request_ModelWhereInput,
)
from dojo import TASK_DEADLINE
<<<<<<< HEAD
from dojo.protocol import (
    DendriteQueryResponse,
    FeedbackRequest,
)
=======
from dojo.protocol import DendriteQueryResponse
>>>>>>> ac347ff8


class ORM:
    @staticmethod
    async def get_unexpired_tasks(
        validator_hotkeys: list[str],
        batch_size: int = 10,
    ) -> AsyncGenerator[tuple[List[DendriteQueryResponse], bool], None]:
        """Returns a batch of Feedback_Request_Model and a boolean indicating if there are more batches

        Args:
            validator_hotkeys (list[str]): List of validator hotkeys.
            batch_size (int, optional): Number of tasks to return in a batch. Defaults to 10.

            1 task == 1 validator request, N miner responses

        Raises:
            NoNewUnexpiredTasksYet: If no unexpired tasks are found for processing.
            UnexpiredTasksAlreadyProcessed: If all unexpired tasks have already been processed.

        Yields:
            Iterator[AsyncGenerator[tuple[List[DendriteQueryResponse], bool], None]]:
                Returns a batch of DendriteQueryResponse and a boolean indicating if there are more batches

        """

        # find all validator requests first
        include_query = Feedback_Request_ModelInclude(
            {
                "completions": True,
                "criteria_types": True,
                "ground_truths": True,
                "parent_request": True,
            }
        )
        vali_where_query_unprocessed = Feedback_Request_ModelWhereInput(
            {
                "hotkey": {"in": validator_hotkeys, "mode": "insensitive"},
                "child_requests": {"some": {}},
                # only check for expire at since miner may lie
                "expire_at": {
                    "gt": datetime.now(timezone.utc),
                },
                "is_processed": {"equals": False},
            }
        )

        vali_where_query_processed = Feedback_Request_ModelWhereInput(
            {
                "hotkey": {"in": validator_hotkeys, "mode": "insensitive"},
                "child_requests": {"some": {}},
                # only check for expire at since miner may lie
                "expire_at": {
                    "gt": datetime.now(timezone.utc),
                },
                "is_processed": {"equals": True},
            }
        )

        # count first total including non
        task_count_unprocessed = await Feedback_Request_Model.prisma().count(
            where=vali_where_query_unprocessed,
        )

        task_count_processed = await Feedback_Request_Model.prisma().count(
            where=vali_where_query_processed,
        )

        if not task_count_unprocessed:
            if task_count_processed:
                raise UnexpiredTasksAlreadyProcessed(
                    f"No remaining unexpired tasks found for processing, but don't worry as you have processed {task_count_processed} tasks."
                )
            else:
                raise NoNewUnexpiredTasksYet(
                    f"No unexpired tasks found for processing, please wait for tasks to pass the task deadline of {TASK_DEADLINE} seconds."
                )

        for i in range(0, task_count_unprocessed, batch_size):
            # find all validator requests
            validator_requests = await Feedback_Request_Model.prisma().find_many(
                include=include_query,
                where=vali_where_query_unprocessed,
                order={"created_at": "desc"},
                skip=i,
                take=batch_size,
            )

            # find all miner responses
            validator_request_ids = [r.id for r in validator_requests]

            miner_responses = await Feedback_Request_Model.prisma().find_many(
                include=include_query,
                where={
                    "parent_id": {"in": validator_request_ids},
                    "is_processed": {"equals": False},
                },
                order={"created_at": "desc"},
            )

            responses: list[DendriteQueryResponse] = []
            for validator_request in validator_requests:
                vali_request = map_feedback_request_model_to_feedback_request(
                    validator_request
                )

                m_responses = list(
                    map(
                        lambda x: map_feedback_request_model_to_feedback_request(
                            x, is_miner=True
                        ),
                        [
                            m
                            for m in miner_responses
                            if m.parent_id == validator_request.id
                        ],
                    )
                )

                responses.append(
                    DendriteQueryResponse(
                        request=vali_request, miner_responses=m_responses
                    )
                )

            # yield responses, so caller can do something
            has_more_batches = True
            yield responses, has_more_batches

        yield [], False

    @staticmethod
    async def get_real_model_ids(request_id: str) -> dict[str, str]:
        """Fetches a mapping of obfuscated model IDs to real model IDs for a given request ID."""
        ground_truths = await Ground_Truth_Model.prisma().find_many(
            where={"request_id": request_id}
        )
        return {gt.obfuscated_model_id: gt.real_model_id for gt in ground_truths}

    @staticmethod
    async def mark_tasks_processed_by_request_ids(request_ids: list[str]) -> None:
        """Mark records associated with validator's request and miner's responses as processed.

        Args:
            request_ids (list[str]): List of request ids.
        """
        if not request_ids:
            logger.error("No request ids provided to mark as processed")
            return

        try:
            async with transaction() as tx:
                num_updated = await tx.feedback_request_model.update_many(
                    data={"is_processed": True}, where={"id": {"in": request_ids}}
                )
                logger.success(
                    f"Marked {num_updated} records associated to {len(request_ids)} tasks as processed"
                )
        except PrismaError as exc:
            logger.error(f"Prisma error occurred: {exc}")
        except Exception as exc:
            logger.error(f"Unexpected error occurred: {exc}")

    @staticmethod
    async def get_task_by_request_id(request_id: str) -> DendriteQueryResponse | None:
        try:
            # find the parent id first
            include_query = Feedback_Request_ModelInclude(
                {
                    "completions": True,
                    "criteria_types": True,
                    "ground_truths": True,
                    "parent_request": True,
                    "child_requests": True,
                }
            )
            all_requests = await Feedback_Request_Model.prisma().find_many(
                where={
                    "request_id": request_id,
                },
                include=include_query,
            )

            validator_requests = [r for r in all_requests if r.parent_id is None]
            assert len(validator_requests) == 1, "Expected only one validator request"
            validator_request = validator_requests[0]
            if not validator_request.child_requests:
                raise InvalidTask(
                    f"Validator request {validator_request.id} must have child requests"
                )

            miner_responses = [
                map_feedback_request_model_to_feedback_request(r, is_miner=True)
                for r in validator_request.child_requests
            ]
            return DendriteQueryResponse(
                request=map_feedback_request_model_to_feedback_request(
                    model=validator_request, is_miner=False
                ),
                miner_responses=miner_responses,
            )

        except Exception as e:
            logger.error(f"Failed to get feedback request by request_id: {e}")
            return None

    @staticmethod
    async def get_num_processed_tasks() -> int:
        return await Feedback_Request_Model.prisma().count(
            where={"is_processed": True, "parent_id": None}
        )

    @staticmethod
    async def update_miner_completions_by_request_id(
        request_id: str, miner_responses: List[FeedbackRequest]
    ) -> bool:
        """Update the miner's provided rank_id / scores etc. for a given request id that it is responding to validator. This exists because over the course of a task, a miner may recruit multiple workers and we
        need to recalculate the average score / rank_id etc. across all workers.
        """
        try:
            async with transaction() as tx:
                # Delete existing completion responses for the given request_id
                await tx.completion_response_model.delete_many(
                    where={"feedback_request_id": request_id}
                )

                # delete the existing completion_responses
                # find the feedback request ids
                miner_hotkeys = []
                for miner_response in miner_responses:
                    if not miner_response.axon or not miner_response.axon.hotkey:
                        raise InvalidMinerResponse(
                            f"Miner response {miner_response.id} must have a hotkey"
                        )
                    miner_hotkeys.append(miner_response.axon.hotkey)

                found_responses = await tx.feedback_request_model.find_many(
                    where={"request_id": request_id, "hotkey": {"in": miner_hotkeys}}
                )

                # delete the completions for all of these miners
                await tx.completion_response_model.delete_many(
                    where={
                        "feedback_request_id": {"in": [r.id for r in found_responses]}
                    }
                )

                # reconstruct the completion_responses data
                for miner_response in miner_responses:
                    # find the particular request
                    hotkey = miner_response.axon.hotkey  # type: ignore
                    curr_miner_response = await tx.feedback_request_model.find_first(
                        where=Feedback_Request_ModelWhereInput(
                            request_id=request_id,
                            hotkey=hotkey,  # type: ignore
                        )
                    )

                    if not curr_miner_response:
                        raise ValueError("Miner response not found")

                    # recreate completions
                    for completion in miner_response.completion_responses:
                        await tx.completion_response_model.create(
                            data=map_completion_response_to_model(
                                completion, curr_miner_response.id
                            )
                        )

            logger.success(
                f"Successfully updated completion data for miners: {miner_hotkeys}"
            )
            return True
        except Exception as e:
            logger.error(f"Failed to update completion data for miner responses: {e}")
            return False<|MERGE_RESOLUTION|>--- conflicted
+++ resolved
@@ -24,14 +24,10 @@
     Feedback_Request_ModelWhereInput,
 )
 from dojo import TASK_DEADLINE
-<<<<<<< HEAD
 from dojo.protocol import (
     DendriteQueryResponse,
     FeedbackRequest,
 )
-=======
-from dojo.protocol import DendriteQueryResponse
->>>>>>> ac347ff8
 
 
 class ORM:
