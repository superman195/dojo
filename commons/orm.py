--- conflicted
+++ resolved
@@ -743,7 +743,103 @@
             return {}
 
     @staticmethod
-<<<<<<< HEAD
+    async def get_processed_tasks(
+        batch_size: int = 10,
+        expire_from: datetime | None = None,
+        expire_to: datetime | None = None,
+    ) -> AsyncGenerator[tuple[List[ValidatorTask], bool], None]:
+        """
+        Returns batches of processed ValidatorTask records and a boolean indicating if there are more batches.
+        Used to collect analytics data.
+
+        Args:
+            batch_size (int, optional): Number of tasks to return in a batch. Defaults to 10.
+            expire_from: (datetime | None) If provided, only tasks with expire_at after expire_from will be returned.
+            expire_to: (datetime | None) If provided, only tasks with expire_at before expire_to will be returned.
+            You must determine the `expire_at` cutoff yourself, otherwise it defaults to current time UTC.
+
+        Raises:
+            ExpiredFromMoreThanExpireTo: If expire_from is greater than expire_to
+            NoProcessedTasksYet: If no processed tasks are found for uploading.
+
+        Yields:
+            tuple[validator_task, bool]: Each yield returns:
+            - List of ValidatorTask records with their related completions, miner_responses, and GroundTruth
+            - Boolean indicating if there are more batches to process
+
+        @to-do: write unit test for this function.
+        """
+        # find all validator requests first
+        include_query = ValidatorTaskInclude(
+            {
+                "completions": {"include": {"criterion": True}},
+                "miner_responses": {"include": {"scores": True}},
+                "ground_truth": True,
+            }
+        )
+
+        # Set default expiry timeframe of 6 hours before the latest expired tasks
+        if not expire_from:
+            expire_from = (
+                datetime_as_utc(datetime.now(timezone.utc))
+                - timedelta(seconds=TASK_DEADLINE)
+                - timedelta(hours=6)
+            )
+        if not expire_to:
+            expire_to = datetime_as_utc(datetime.now(timezone.utc)) - timedelta(
+                seconds=TASK_DEADLINE
+            )
+
+        # Check that expire_from is lesser than expire_to
+        if expire_from > expire_to:
+            raise ExpiredFromMoreThanExpireTo(
+                "expire_from should be less than expire_to."
+            )
+
+        vali_where_query_processed = ValidatorTaskWhereInput(
+            {
+                # only check for expire at since miner may lie
+                "expire_at": {
+                    "gt": expire_from,
+                    "lt": expire_to,
+                },
+                "is_processed": True,
+            }
+        )
+
+        # Get total count and first batch of validator tasks in parallel
+        task_count_processed, first_batch = await asyncio.gather(
+            ValidatorTask.prisma().count(where=vali_where_query_processed),
+            ValidatorTask.prisma().find_many(
+                include=include_query,
+                where=vali_where_query_processed,
+                order={"created_at": "desc"},
+                take=batch_size,
+            ),
+        )
+
+        logger.debug(f"Count of processed validator tasks: {task_count_processed}")
+
+        if not task_count_processed:
+            raise NoProcessedTasksYet(
+                "No processed tasks found for uploading, wait for next scoring execution."
+            )
+
+        yield first_batch, task_count_processed > batch_size
+
+        # Process remaining batches
+        for skip in range(batch_size, task_count_processed, batch_size):
+            validator_tasks = await ValidatorTask.prisma().find_many(
+                include=include_query,
+                where=vali_where_query_processed,
+                order={"created_at": "desc"},
+                skip=skip,
+                take=batch_size,
+            )
+            has_more = (skip + batch_size) < task_count_processed
+            yield validator_tasks, has_more
+
+    @staticmethod
     async def get_TF_tasks_by_hfl_status(
         status: HFLStatusEnum,
     ) -> list[ValidatorTask]:
@@ -798,103 +894,6 @@
         except Exception as e:
             logger.error(f"Error getting SF tasks by status {status}: {e}")
             return []
-=======
-    async def get_processed_tasks(
-        batch_size: int = 10,
-        expire_from: datetime | None = None,
-        expire_to: datetime | None = None,
-    ) -> AsyncGenerator[tuple[List[ValidatorTask], bool], None]:
-        """
-        Returns batches of processed ValidatorTask records and a boolean indicating if there are more batches.
-        Used to collect analytics data.
-
-        Args:
-            batch_size (int, optional): Number of tasks to return in a batch. Defaults to 10.
-            expire_from: (datetime | None) If provided, only tasks with expire_at after expire_from will be returned.
-            expire_to: (datetime | None) If provided, only tasks with expire_at before expire_to will be returned.
-            You must determine the `expire_at` cutoff yourself, otherwise it defaults to current time UTC.
-
-        Raises:
-            ExpiredFromMoreThanExpireTo: If expire_from is greater than expire_to
-            NoProcessedTasksYet: If no processed tasks are found for uploading.
-
-        Yields:
-            tuple[validator_task, bool]: Each yield returns:
-            - List of ValidatorTask records with their related completions, miner_responses, and GroundTruth
-            - Boolean indicating if there are more batches to process
-
-        @to-do: write unit test for this function.
-        """
-        # find all validator requests first
-        include_query = ValidatorTaskInclude(
-            {
-                "completions": {"include": {"criterion": True}},
-                "miner_responses": {"include": {"scores": True}},
-                "ground_truth": True,
-            }
-        )
-
-        # Set default expiry timeframe of 6 hours before the latest expired tasks
-        if not expire_from:
-            expire_from = (
-                datetime_as_utc(datetime.now(timezone.utc))
-                - timedelta(seconds=TASK_DEADLINE)
-                - timedelta(hours=6)
-            )
-        if not expire_to:
-            expire_to = datetime_as_utc(datetime.now(timezone.utc)) - timedelta(
-                seconds=TASK_DEADLINE
-            )
-
-        # Check that expire_from is lesser than expire_to
-        if expire_from > expire_to:
-            raise ExpiredFromMoreThanExpireTo(
-                "expire_from should be less than expire_to."
-            )
-
-        vali_where_query_processed = ValidatorTaskWhereInput(
-            {
-                # only check for expire at since miner may lie
-                "expire_at": {
-                    "gt": expire_from,
-                    "lt": expire_to,
-                },
-                "is_processed": True,
-            }
-        )
-
-        # Get total count and first batch of validator tasks in parallel
-        task_count_processed, first_batch = await asyncio.gather(
-            ValidatorTask.prisma().count(where=vali_where_query_processed),
-            ValidatorTask.prisma().find_many(
-                include=include_query,
-                where=vali_where_query_processed,
-                order={"created_at": "desc"},
-                take=batch_size,
-            ),
-        )
-
-        logger.debug(f"Count of processed validator tasks: {task_count_processed}")
-
-        if not task_count_processed:
-            raise NoProcessedTasksYet(
-                "No processed tasks found for uploading, wait for next scoring execution."
-            )
-
-        yield first_batch, task_count_processed > batch_size
-
-        # Process remaining batches
-        for skip in range(batch_size, task_count_processed, batch_size):
-            validator_tasks = await ValidatorTask.prisma().find_many(
-                include=include_query,
-                where=vali_where_query_processed,
-                order={"created_at": "desc"},
-                skip=skip,
-                take=batch_size,
-            )
-            has_more = (skip + batch_size) < task_count_processed
-            yield validator_tasks, has_more
->>>>>>> 7e7794f1
 
 
 # ---------------------------------------------------------------------------- #
