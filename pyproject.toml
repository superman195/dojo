--- conflicted
+++ resolved
@@ -79,10 +79,7 @@
 
 [tool.pyright]
 exclude = ["**/__pycache__", "database/prisma", "wandb", ".nox"]
-<<<<<<< HEAD
-=======
 reportUnusedCallResult = false
->>>>>>> 01e733ec
 typeCheckingMode = "strict"
 
 [tool.ruff]
